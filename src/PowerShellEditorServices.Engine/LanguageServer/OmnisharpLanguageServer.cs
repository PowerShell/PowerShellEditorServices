//
// Copyright (c) Microsoft. All rights reserved.
// Licensed under the MIT license. See LICENSE file in the project root for full license information.
//

using System.IO.Pipes;
using System.Reflection;
using System.Threading.Tasks;
using System.Security.Principal;
using Microsoft.Extensions.DependencyInjection;
using Microsoft.Extensions.Logging;
using OS = OmniSharp.Extensions.LanguageServer.Server;
using System.Security.AccessControl;
using OmniSharp.Extensions.LanguageServer.Server;
using PowerShellEditorServices.Engine.Services.Handlers;
using Microsoft.PowerShell.EditorServices.TextDocument;

namespace Microsoft.PowerShell.EditorServices.Engine
{
    public class OmnisharpLanguageServer : ILanguageServer
    {
        public class Configuration
        {
            public string NamedPipeName { get; set; }

            public string OutNamedPipeName { get; set; }

            public ILoggerFactory LoggerFactory { get; set; }

            public LogLevel MinimumLogLevel { get; set; }

            public IServiceCollection Services { get; set; }
        }

        // This int will be casted to a PipeOptions enum that only exists in .NET Core 2.1 and up which is why it's not available to us in .NET Standard.
        private const int CurrentUserOnly = 0x20000000;

        // In .NET Framework, NamedPipeServerStream has a constructor that takes in a PipeSecurity object. We will use reflection to call the constructor,
        // since .NET Framework doesn't have the `CurrentUserOnly` PipeOption.
        // doc: https://docs.microsoft.com/en-us/dotnet/api/system.io.pipes.namedpipeserverstream.-ctor?view=netframework-4.7.2#System_IO_Pipes_NamedPipeServerStream__ctor_System_String_System_IO_Pipes_PipeDirection_System_Int32_System_IO_Pipes_PipeTransmissionMode_System_IO_Pipes_PipeOptions_System_Int32_System_Int32_System_IO_Pipes_PipeSecurity_
        private static readonly ConstructorInfo s_netFrameworkPipeServerConstructor =
            typeof(NamedPipeServerStream).GetConstructor(new [] { typeof(string), typeof(PipeDirection), typeof(int), typeof(PipeTransmissionMode), typeof(PipeOptions), typeof(int), typeof(int), typeof(PipeSecurity) });

        private OS.ILanguageServer _languageServer;

        private TaskCompletionSource<bool> _serverStart;

        private readonly Configuration _configuration;

        public OmnisharpLanguageServer(
            Configuration configuration)
        {
            _configuration = configuration;
            _serverStart = new TaskCompletionSource<bool>();
        }

        public async Task StartAsync()
        {
            _languageServer = await OS.LanguageServer.From(options => {
                NamedPipeServerStream namedPipe = CreateNamedPipe(
                    _configuration.NamedPipeName,
                    _configuration.OutNamedPipeName,
                    out NamedPipeServerStream outNamedPipe);

                ILogger logger = options.LoggerFactory.CreateLogger("OptionsStartup");

                logger.LogInformation("Waiting for connection");
                namedPipe.WaitForConnection();
                if (outNamedPipe != null)
                {
                    outNamedPipe.WaitForConnection();
                }

                logger.LogInformation("Connected");

                options.Input = namedPipe;
                options.Output = outNamedPipe ?? namedPipe;

                options.LoggerFactory = _configuration.LoggerFactory;
                options.MinimumLogLevel = _configuration.MinimumLogLevel;
                options.Services = _configuration.Services;

                logger.LogInformation("Adding handlers");

                options
                    .WithHandler<WorkspaceSymbolsHandler>()
                    .WithHandler<TextDocumentHandler>()
                    .WithHandler<GetVersionHandler>()
                    .WithHandler<ConfigurationHandler>()
                    .WithHandler<FoldingRangeHandler>()
                    .WithHandler<DocumentFormattingHandler>()
                    .WithHandler<DocumentRangeFormattingHandler>()
                    .WithHandler<ReferencesHandler>()
                    .WithHandler<DocumentSymbolHandler>()
                    .WithHandler<DocumentHighlightHandler>()
<<<<<<< HEAD
                    .WithHandler<PSHostProcessAndRunspaceHandlers>();
=======
                    .WithHandler<CodeLensHandlers>();
>>>>>>> 435b5bb0

                    logger.LogInformation("Handlers added");
            });

            _serverStart.SetResult(true);
        }

        public async Task WaitForShutdown()
        {
            await _serverStart.Task;
            await _languageServer.WaitForExit;
        }

        private static NamedPipeServerStream CreateNamedPipe(
            string inOutPipeName,
            string outPipeName,
            out NamedPipeServerStream outPipe)
        {
            // .NET Core implementation is simplest so try that first
            if (VersionUtils.IsNetCore)
            {
                outPipe = outPipeName == null
                    ? null
                    : new NamedPipeServerStream(
                        pipeName: outPipeName,
                        direction: PipeDirection.Out,
                        maxNumberOfServerInstances: 1,
                        transmissionMode: PipeTransmissionMode.Byte,
                        options: (PipeOptions)CurrentUserOnly);

                return new NamedPipeServerStream(
                    pipeName: inOutPipeName,
                    direction: PipeDirection.InOut,
                    maxNumberOfServerInstances: 1,
                    transmissionMode: PipeTransmissionMode.Byte,
                    options: PipeOptions.Asynchronous | (PipeOptions)CurrentUserOnly);
            }

            // Now deal with Windows PowerShell
            // We need to use reflection to get a nice constructor

            var pipeSecurity = new PipeSecurity();

            WindowsIdentity identity = WindowsIdentity.GetCurrent();
            WindowsPrincipal principal = new WindowsPrincipal(identity);

            if (principal.IsInRole(WindowsBuiltInRole.Administrator))
            {
                // Allow the Administrators group full access to the pipe.
                pipeSecurity.AddAccessRule(new PipeAccessRule(
                    new SecurityIdentifier(WellKnownSidType.BuiltinAdministratorsSid, null).Translate(typeof(NTAccount)),
                    PipeAccessRights.FullControl, AccessControlType.Allow));
            }
            else
            {
                // Allow the current user read/write access to the pipe.
                pipeSecurity.AddAccessRule(new PipeAccessRule(
                    WindowsIdentity.GetCurrent().User,
                    PipeAccessRights.ReadWrite, AccessControlType.Allow));
            }

            outPipe = outPipeName == null
                ? null
                : (NamedPipeServerStream)s_netFrameworkPipeServerConstructor.Invoke(
                    new object[] {
                        outPipeName,
                        PipeDirection.InOut,
                        1, // maxNumberOfServerInstances
                        PipeTransmissionMode.Byte,
                        PipeOptions.Asynchronous,
                        1024, // inBufferSize
                        1024, // outBufferSize
                        pipeSecurity
                    });

            return (NamedPipeServerStream)s_netFrameworkPipeServerConstructor.Invoke(
                new object[] {
                    inOutPipeName,
                    PipeDirection.InOut,
                    1, // maxNumberOfServerInstances
                    PipeTransmissionMode.Byte,
                    PipeOptions.Asynchronous,
                    1024, // inBufferSize
                    1024, // outBufferSize
                    pipeSecurity
                });
        }
    }
}<|MERGE_RESOLUTION|>--- conflicted
+++ resolved
@@ -93,11 +93,8 @@
                     .WithHandler<ReferencesHandler>()
                     .WithHandler<DocumentSymbolHandler>()
                     .WithHandler<DocumentHighlightHandler>()
-<<<<<<< HEAD
-                    .WithHandler<PSHostProcessAndRunspaceHandlers>();
-=======
+                    .WithHandler<PSHostProcessAndRunspaceHandlers>()
                     .WithHandler<CodeLensHandlers>();
->>>>>>> 435b5bb0
 
                     logger.LogInformation("Handlers added");
             });
