﻿//
// Copyright (c) Microsoft. All rights reserved.
// Licensed under the MIT license. See LICENSE file in the project root for full license information.
//

using Microsoft.PowerShell.EditorServices.Utility;
using System;
using System.Collections;
using System.IO;
using System.Reflection;
using System.Security;

namespace Microsoft.PowerShell.EditorServices.Protocol.Server
{
    public class LanguageServerSettings
    {
        public bool EnableProfileLoading { get; set; }

        public ScriptAnalysisSettings ScriptAnalysis { get; set; }

        public CodeFormattingSettings CodeFormatting { get; set; }

        public CodeFoldingSettings CodeFolding { get; set; }

        public LanguageServerSettings()
        {
            this.ScriptAnalysis = new ScriptAnalysisSettings();
            this.CodeFormatting = new CodeFormattingSettings();
            this.CodeFolding = new CodeFoldingSettings();
        }

        public void Update(
            LanguageServerSettings settings,
            string workspaceRootPath,
            ILogger logger)
        {
            if (settings != null)
            {
                this.EnableProfileLoading = settings.EnableProfileLoading;
                this.ScriptAnalysis.Update(
                    settings.ScriptAnalysis,
                    workspaceRootPath,
                    logger);
                this.CodeFormatting = new CodeFormattingSettings(settings.CodeFormatting);
                this.CodeFolding.Update(settings.CodeFolding, logger);
            }
        }
    }

    public class ScriptAnalysisSettings
    {
        public bool? Enable { get; set; }

        public string SettingsPath { get; set; }

        public ScriptAnalysisSettings()
        {
            this.Enable = true;
        }

        public void Update(
            ScriptAnalysisSettings settings,
            string workspaceRootPath,
            ILogger logger)
        {
            if (settings != null)
            {
                this.Enable = settings.Enable;

                string settingsPath = settings.SettingsPath;

                try
                {
                    if (string.IsNullOrWhiteSpace(settingsPath))
                    {
                        settingsPath = null;
                    }
                    else if (!Path.IsPathRooted(settingsPath))
                    {
                        if (string.IsNullOrEmpty(workspaceRootPath))
                        {
                            // The workspace root path could be an empty string
                            // when the user has opened a PowerShell script file
                            // without opening an entire folder (workspace) first.
                            // In this case we should just log an error and let
                            // the specified settings path go through even though
                            // it will fail to load.
                            logger.Write(
                                LogLevel.Error,
                                "Could not resolve Script Analyzer settings path due to null or empty workspaceRootPath.");
                        }
                        else
                        {
                            settingsPath = Path.GetFullPath(Path.Combine(workspaceRootPath, settingsPath));
                        }
                    }

                    this.SettingsPath = settingsPath;
                    logger.Write(LogLevel.Verbose, $"Using Script Analyzer settings path - '{settingsPath ?? ""}'.");
                }
                catch (Exception ex) when (
                    ex is NotSupportedException ||
                    ex is PathTooLongException ||
                    ex is SecurityException)
                {
                    // Invalid chars in path like ${env:HOME} can cause Path.GetFullPath() to throw, catch such errors here
                    logger.WriteException(
                        $"Invalid Script Analyzer settings path - '{settingsPath}'.",
                        ex);

                    this.SettingsPath = null;
                }
            }
        }
    }

    /// <summary>
    /// Code formatting presets.
    /// See https://en.wikipedia.org/wiki/Indent_style for details on indent and brace styles.
    /// </summary>
    public enum CodeFormattingPreset
    {
        /// <summary>
        /// Use the formatting settings as-is.
        /// </summary>
        Custom,

        /// <summary>
        /// Configure the formatting settings to resemble the Allman indent/brace style.
        /// </summary>
        Allman,

        /// <summary>
        /// Configure the formatting settings to resemble the one true brace style variant of K&R indent/brace style.
        /// </summary>
        OTBS,

        /// <summary>
        /// Configure the formatting settings to resemble the Stroustrup brace style variant of K&R indent/brace style.
        /// </summary>
        Stroustrup
    }

    /// <summary>
    /// Multi-line pipeline style settings.
    /// </summary>
    public enum PipelineIndentationStyle
    {
        /// <summary>
        /// After the indentation level only once after the first pipeline and keep this level for the following pipelines.
        /// </summary>
        IncreaseIndentationForFirstPipeline,

        /// <summary>
        /// After every pipeline, keep increasing the indentation.
        /// </summary>
        IncreaseIndentationAfterEveryPipeline,

        /// <summary>
        /// Do not increase indentation level at all after pipeline.
        /// </summary>
        NoIndentation
    }

    public class CodeFormattingSettings
    {
        /// <summary>
        /// Default constructor.
        /// </summary>>
        public CodeFormattingSettings()
        {

        }

        /// <summary>
        /// Copy constructor.
        /// </summary>
        /// <param name="codeFormattingSettings">An instance of type CodeFormattingSettings.</param>
        public CodeFormattingSettings(CodeFormattingSettings codeFormattingSettings)
        {
            if (codeFormattingSettings == null)
            {
                throw new ArgumentNullException(nameof(codeFormattingSettings));
            }

            foreach (var prop in this.GetType().GetProperties(BindingFlags.Public | BindingFlags.Instance))
            {
                prop.SetValue(this, prop.GetValue(codeFormattingSettings));
            }
        }

        public CodeFormattingPreset Preset { get; set; }
        public bool OpenBraceOnSameLine { get; set; }
        public bool NewLineAfterOpenBrace { get; set; }
        public bool NewLineAfterCloseBrace { get; set; }
        public PipelineIndentationStyle PipelineIndentationStyle { get; set; }
        public bool WhitespaceBeforeOpenBrace { get; set; }
        public bool WhitespaceBeforeOpenParen { get; set; }
        public bool WhitespaceAroundOperator { get; set; }
        public bool WhitespaceAfterSeparator { get; set; }
        public bool WhitespaceInsideBrace { get; set; }
        public bool WhitespaceAroundPipe { get; set; }
        public bool IgnoreOneLineBlock { get; set; }
        public bool AlignPropertyValuePairs { get; set; }
        public bool UseCorrectCasing { get; set; }


        /// <summary>
        /// Get the settings hashtable that will be consumed by PSScriptAnalyzer.
        /// </summary>
        /// <param name="tabSize">The tab size in the number spaces.</param>
        /// <param name="insertSpaces">If true, insert spaces otherwise insert tabs for indentation.</param>
        /// <returns></returns>
        public Hashtable GetPSSASettingsHashtable(
            int tabSize,
            bool insertSpaces)
        {
            var settings = GetCustomPSSASettingsHashtable(tabSize, insertSpaces);
            var ruleSettings = (Hashtable)(settings["Rules"]);
            var closeBraceSettings = (Hashtable)ruleSettings["PSPlaceCloseBrace"];
            var openBraceSettings = (Hashtable)ruleSettings["PSPlaceOpenBrace"];
            switch(Preset)
            {
                case CodeFormattingPreset.Allman:
                    openBraceSettings["OnSameLine"] = false;
                    openBraceSettings["NewLineAfter"] = true;
                    closeBraceSettings["NewLineAfter"] = true;
                    break;

                case CodeFormattingPreset.OTBS:
                    openBraceSettings["OnSameLine"] = true;
                    openBraceSettings["NewLineAfter"] = true;
                    closeBraceSettings["NewLineAfter"] = false;
                    break;

                case CodeFormattingPreset.Stroustrup:
                    openBraceSettings["OnSameLine"] = true;
                    openBraceSettings["NewLineAfter"] = true;
                    closeBraceSettings["NewLineAfter"] = true;
                    break;

                default:
                    break;
            }

            return settings;
        }

        private Hashtable GetCustomPSSASettingsHashtable(int tabSize, bool insertSpaces)
        {
            return new Hashtable
            {
                {"IncludeRules", new string[] {
                     "PSPlaceCloseBrace",
                     "PSPlaceOpenBrace",
                     "PSUseConsistentWhitespace",
                     "PSUseConsistentIndentation",
                     "PSAlignAssignmentStatement"
                }},
                {"Rules", new Hashtable {
                    {"PSPlaceOpenBrace", new Hashtable {
                        {"Enable", true},
                        {"OnSameLine", OpenBraceOnSameLine},
                        {"NewLineAfter", NewLineAfterOpenBrace},
                        {"IgnoreOneLineBlock", IgnoreOneLineBlock}
                    }},
                    {"PSPlaceCloseBrace", new Hashtable {
                        {"Enable", true},
                        {"NewLineAfter", NewLineAfterCloseBrace},
                        {"IgnoreOneLineBlock", IgnoreOneLineBlock}
                    }},
                    {"PSUseConsistentIndentation", new Hashtable {
                        {"Enable", true},
                        {"IndentationSize", tabSize},
                        {"PipelineIndentation", PipelineIndentationStyle },
                        {"Kind", insertSpaces ? "space" : "tab"}
                    }},
                    {"PSUseConsistentWhitespace", new Hashtable {
                        {"Enable", true},
                        {"CheckOpenBrace", WhitespaceBeforeOpenBrace},
                        {"CheckOpenParen", WhitespaceBeforeOpenParen},
                        {"CheckOperator", WhitespaceAroundOperator},
                        {"CheckSeparator", WhitespaceAfterSeparator},
                        {"CheckInnerBrace", WhitespaceInsideBrace},
                        {"CheckPipe", WhitespaceAroundPipe},
                    }},
                    {"PSAlignAssignmentStatement", new Hashtable {
                        {"Enable", true},
                        {"CheckHashtable", AlignPropertyValuePairs}
                    }},
<<<<<<< HEAD
                    { "PSUseCorrectCasing", new Hashtable {
                        { "Enable", UseCorrectCasing }
=======
                    {"PSUseCorrectCasing", new Hashtable {
                        {"Enable", true}
>>>>>>> 87b719b6
                    }},
                }}
            };
        }
    }

    /// <summary>
    /// Code folding settings
    /// </summary>
    public class CodeFoldingSettings
    {
        /// <summary>
        /// Whether the folding is enabled. Default is true as per VSCode
        /// </summary>
        public bool Enable { get; set; } = true;

        /// <summary>
        /// Whether to show or hide the last line of a folding region. Default is true as per VSCode
        /// </summary>
        public bool ShowLastLine { get; set; } = true;

        /// <summary>
        /// Update these settings from another settings object
        /// </summary>
        public void Update(
            CodeFoldingSettings settings,
            ILogger logger)
        {
            if (settings != null) {
                if (this.Enable != settings.Enable) {
                    this.Enable = settings.Enable;
                    logger.Write(LogLevel.Verbose, string.Format("Using Code Folding Enabled - {0}", this.Enable));
                }
                if (this.ShowLastLine != settings.ShowLastLine) {
                    this.ShowLastLine = settings.ShowLastLine;
                    logger.Write(LogLevel.Verbose, string.Format("Using Code Folding ShowLastLine - {0}", this.ShowLastLine));
                }
            }
        }
    }

    public class LanguageServerSettingsWrapper
        {
            // NOTE: This property is capitalized as 'Powershell' because the
            // mode name sent from the client is written as 'powershell' and
            // JSON.net is using camelCasing.

            public LanguageServerSettings Powershell { get; set; }
        }
    }<|MERGE_RESOLUTION|>--- conflicted
+++ resolved
@@ -288,13 +288,8 @@
                         {"Enable", true},
                         {"CheckHashtable", AlignPropertyValuePairs}
                     }},
-<<<<<<< HEAD
                     { "PSUseCorrectCasing", new Hashtable {
                         { "Enable", UseCorrectCasing }
-=======
-                    {"PSUseCorrectCasing", new Hashtable {
-                        {"Enable", true}
->>>>>>> 87b719b6
                     }},
                 }}
             };
