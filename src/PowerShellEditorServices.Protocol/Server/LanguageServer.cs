--- conflicted
+++ resolved
@@ -1099,7 +1099,6 @@
                         false,
                         requestParams.BlockComment,
                         true,
-<<<<<<< HEAD
                         helpLocation));
 
                 result.Content = analysisResults?
@@ -1116,19 +1115,6 @@
                     // we need to trim the leading `{` that the correction sends.
                     result.Content = result.Content?.Skip(1).ToArray();
                 }
-=======
-                        "before"));
-
-                // find the analysis result whose correction starts on
-                result.Content = analysisResults?
-                                    .FirstOrDefault()?
-                                    .Correction?
-                                    .Edits[0]
-                                    .Text
-                                    .Split('\n')
-                                    .Select(x => x.Trim('\r'))
-                                    .ToArray();
->>>>>>> 665a43ef
             }
 
             await requestContext.SendResult(result);
