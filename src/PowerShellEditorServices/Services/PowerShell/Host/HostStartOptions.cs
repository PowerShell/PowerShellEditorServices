--- conflicted
+++ resolved
@@ -9,13 +9,8 @@
 
         public string InitialWorkingDirectory { get; set; }
 
-<<<<<<< HEAD
         public bool SupportsBreakpointSync { get; set; }
 
-        public bool ShellIntegrationEnabled { get; set; }
+        public string ShellIntegrationScript { get; set; }
     }
-=======
-        public string ShellIntegrationScript { get; set; }
-}
->>>>>>> 09080fec
 }