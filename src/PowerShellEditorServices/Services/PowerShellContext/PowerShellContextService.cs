//
// Copyright (c) Microsoft. All rights reserved.
// Licensed under the MIT license. See LICENSE file in the project root for full license information.
//

using System;
using System.Collections.Generic;
using System.ComponentModel;
using System.Globalization;
using System.IO;
using System.Linq;
using System.Management.Automation.Host;
using System.Management.Automation.Remoting;
using System.Management.Automation.Runspaces;
using System.Reflection;
using System.Text;
using System.Threading;
using System.Threading.Tasks;
using Microsoft.Extensions.Logging;
using Microsoft.PowerShell.EditorServices.Utility;

namespace Microsoft.PowerShell.EditorServices.Services
{
    using System.Management.Automation;
    using Microsoft.PowerShell.EditorServices.Handlers;
    using Microsoft.PowerShell.EditorServices.Hosting;
    using Microsoft.PowerShell.EditorServices.Logging;
    using Microsoft.PowerShell.EditorServices.Services.PowerShellContext;

    /// <summary>
    /// Manages the lifetime and usage of a PowerShell session.
    /// Handles nested PowerShell prompts and also manages execution of
    /// commands whether inside or outside of the debugger.
    /// </summary>
    public class PowerShellContextService : IDisposable, IHostSupportsInteractiveSession
    {
        private static readonly Action<Runspace, ApartmentState> s_runspaceApartmentStateSetter;

        static PowerShellContextService()
        {
            // PowerShell ApartmentState APIs aren't available in PSStandard, so we need to use reflection
            if (!VersionUtils.IsNetCore || VersionUtils.IsPS7)
            {
                MethodInfo setterInfo = typeof(Runspace).GetProperty("ApartmentState").GetSetMethod();
                Delegate setter = Delegate.CreateDelegate(typeof(Action<Runspace, ApartmentState>), firstArgument: null, method: setterInfo);
                s_runspaceApartmentStateSetter = (Action<Runspace, ApartmentState>)setter;
            }
        }

        #region Fields

        private readonly SemaphoreSlim resumeRequestHandle = AsyncUtils.CreateSimpleLockingSemaphore();

        private readonly OmniSharp.Extensions.LanguageServer.Protocol.Server.ILanguageServer _languageServer;
        private bool isPSReadLineEnabled;
        private ILogger logger;
        private PowerShell powerShell;
        private bool ownsInitialRunspace;
        private RunspaceDetails initialRunspace;
        private SessionDetails mostRecentSessionDetails;

        private ProfilePaths profilePaths;

        private IVersionSpecificOperations versionSpecificOperations;

        private Stack<RunspaceDetails> runspaceStack = new Stack<RunspaceDetails>();

        private int isCommandLoopRestarterSet;

        #endregion

        #region Properties

        private IPromptContext PromptContext { get; set; }

        private PromptNest PromptNest { get; set; }

        private InvocationEventQueue InvocationEventQueue { get; set; }

        private EngineIntrinsics EngineIntrinsics { get; set; }

        private PSHost ExternalHost { get; set; }

        /// <summary>
        /// Gets a boolean that indicates whether the debugger is currently stopped,
        /// either at a breakpoint or because the user broke execution.
        /// </summary>
        public bool IsDebuggerStopped =>
            this.versionSpecificOperations.IsDebuggerStopped(
                PromptNest,
                CurrentRunspace.Runspace);

        /// <summary>
        /// Gets the current state of the session.
        /// </summary>
        public PowerShellContextState SessionState
        {
            get;
            private set;
        }

        /// <summary>
        /// Gets the PowerShell version details for the initial local runspace.
        /// </summary>
        public PowerShellVersionDetails LocalPowerShellVersion
        {
            get;
            private set;
        }

        /// <summary>
        /// Gets or sets an IHostOutput implementation for use in
        /// writing output to the console.
        /// </summary>
        private IHostOutput ConsoleWriter { get; set; }

        internal IHostInput ConsoleReader { get; private set; }

        /// <summary>
        /// Gets details pertaining to the current runspace.
        /// </summary>
        public RunspaceDetails CurrentRunspace
        {
            get;
            private set;
        }

        /// <summary>
        /// Gets a value indicating whether the current runspace
        /// is ready for a command
        /// </summary>
        public bool IsAvailable => this.SessionState == PowerShellContextState.Ready;

        /// <summary>
        /// Gets the working directory path the PowerShell context was inititially set when the debugger launches.
        /// This path is used to determine whether a script in the call stack is an "external" script.
        /// </summary>
        public string InitialWorkingDirectory { get; private set; }

        internal bool IsDebugServerActive { get; set; }

        internal DebuggerStopEventArgs CurrentDebuggerStopEventArgs { get; private set; }

        #endregion

        #region Constructors

        /// <summary>
        ///
        /// </summary>
        /// <param name="logger">An ILogger implementation used for writing log messages.</param>
        /// <param name="isPSReadLineEnabled">
        /// Indicates whether PSReadLine should be used if possible
        /// </param>
        public PowerShellContextService(
            ILogger logger,
            OmniSharp.Extensions.LanguageServer.Protocol.Server.ILanguageServer languageServer,
            bool isPSReadLineEnabled)
        {
            _languageServer = languageServer;
            this.logger = logger;
            this.isPSReadLineEnabled = isPSReadLineEnabled;

            RunspaceChanged += PowerShellContext_RunspaceChangedAsync;
            ExecutionStatusChanged += PowerShellContext_ExecutionStatusChangedAsync;
        }

        public static PowerShellContextService Create(
            ILoggerFactory factory,
            OmniSharp.Extensions.LanguageServer.Protocol.Server.ILanguageServer languageServer,
            ProfilePaths profilePaths,
            HashSet<string> featureFlags,
            bool enableConsoleRepl,
            bool useLegacyReadLine,
            PSHost internalHost,
            HostDetails hostDetails,
            string[] additionalModules
            )
        {
            var logger = factory.CreateLogger<PowerShellContextService>();

            // We should only use PSReadLine if we specificied that we want a console repl
            // and we have not explicitly said to use the legacy ReadLine.
            // We also want it if we are either:
            // * On Windows on any version OR
            // * On Linux or macOS on any version greater than or equal to 7
            bool shouldUsePSReadLine = enableConsoleRepl && !useLegacyReadLine
                && (VersionUtils.IsWindows || !VersionUtils.IsPS6);

            var powerShellContext = new PowerShellContextService(
                logger,
                languageServer,
                shouldUsePSReadLine);

            EditorServicesPSHostUserInterface hostUserInterface =
                enableConsoleRepl
                    ? (EditorServicesPSHostUserInterface)new TerminalPSHostUserInterface(powerShellContext, logger, internalHost)
                    : new ProtocolPSHostUserInterface(languageServer, powerShellContext, logger);

            EditorServicesPSHost psHost =
                new EditorServicesPSHost(
                    powerShellContext,
                    hostDetails,
                    hostUserInterface,
                    logger);

            Runspace initialRunspace = PowerShellContextService.CreateRunspace(psHost);
            powerShellContext.Initialize(profilePaths, initialRunspace, true, hostUserInterface);

            powerShellContext.ImportCommandsModuleAsync(
                Path.Combine(
                    Path.GetDirectoryName(typeof(PowerShellContextService).GetTypeInfo().Assembly.Location),
                    @"..\Commands"));

            // TODO: This can be moved to the point after the $psEditor object
            // gets initialized when that is done earlier than LanguageServer.Initialize
            foreach (string module in additionalModules)
            {
                var command =
                    new PSCommand()
                        .AddCommand("Microsoft.PowerShell.Core\\Import-Module")
                        .AddParameter("Name", module);

                powerShellContext.ExecuteCommandAsync<PSObject>(
                    command,
                    sendOutputToHost: false,
                    sendErrorToHost: true);
            }

            return powerShellContext;
        }

        /// <summary>
        ///
        /// </summary>
        /// <param name="hostDetails"></param>
        /// <param name="powerShellContext"></param>
        /// <param name="hostUserInterface">
        /// The EditorServicesPSHostUserInterface to use for this instance.
        /// </param>
        /// <param name="logger">An ILogger implementation to use for this instance.</param>
        /// <returns></returns>
        public static Runspace CreateRunspace(
            HostDetails hostDetails,
            PowerShellContextService powerShellContext,
            EditorServicesPSHostUserInterface hostUserInterface,
            ILogger logger)
        {
            var psHost = new EditorServicesPSHost(powerShellContext, hostDetails, hostUserInterface, logger);
            powerShellContext.ConsoleWriter = hostUserInterface;
            powerShellContext.ConsoleReader = hostUserInterface;
            return CreateRunspace(psHost);
        }

        /// <summary>
        ///
        /// </summary>
        /// <param name="psHost"></param>
        /// <returns></returns>
        public static Runspace CreateRunspace(PSHost psHost)
        {
            InitialSessionState initialSessionState;
            if (Environment.GetEnvironmentVariable("PSES_TEST_USE_CREATE_DEFAULT") == "1") {
                initialSessionState = InitialSessionState.CreateDefault();
            } else {
                initialSessionState = InitialSessionState.CreateDefault2();
            }

            Runspace runspace = RunspaceFactory.CreateRunspace(psHost, initialSessionState);

            // Windows PowerShell must be hosted in STA mode
            // This must be set on the runspace *before* it is opened
            if (s_runspaceApartmentStateSetter != null)
            {
                s_runspaceApartmentStateSetter(runspace, ApartmentState.STA);
            }

            runspace.ThreadOptions = PSThreadOptions.ReuseThread;
            runspace.Open();

            return runspace;
        }

        /// <summary>
        /// Initializes a new instance of the PowerShellContext class using
        /// an existing runspace for the session.
        /// </summary>
        /// <param name="profilePaths">An object containing the profile paths for the session.</param>
        /// <param name="initialRunspace">The initial runspace to use for this instance.</param>
        /// <param name="ownsInitialRunspace">If true, the PowerShellContext owns this runspace.</param>
        public void Initialize(
            ProfilePaths profilePaths,
            Runspace initialRunspace,
            bool ownsInitialRunspace)
        {
            this.Initialize(profilePaths, initialRunspace, ownsInitialRunspace, null);
        }

        /// <summary>
        /// Initializes a new instance of the PowerShellContext class using
        /// an existing runspace for the session.
        /// </summary>
        /// <param name="profilePaths">An object containing the profile paths for the session.</param>
        /// <param name="initialRunspace">The initial runspace to use for this instance.</param>
        /// <param name="ownsInitialRunspace">If true, the PowerShellContext owns this runspace.</param>
        /// <param name="consoleHost">An IHostOutput implementation.  Optional.</param>
        public void Initialize(
            ProfilePaths profilePaths,
            Runspace initialRunspace,
            bool ownsInitialRunspace,
            IHostOutput consoleHost)
        {
            Validate.IsNotNull("initialRunspace", initialRunspace);

            this.ownsInitialRunspace = ownsInitialRunspace;
            this.SessionState = PowerShellContextState.NotStarted;
            this.ConsoleWriter = consoleHost;
            this.ConsoleReader = consoleHost as IHostInput;

            // Get the PowerShell runtime version
            this.LocalPowerShellVersion =
                PowerShellVersionDetails.GetVersionDetails(
                    initialRunspace,
                    this.logger);

            this.powerShell = PowerShell.Create();
            this.powerShell.Runspace = initialRunspace;

            this.initialRunspace =
                new RunspaceDetails(
                    initialRunspace,
                    this.GetSessionDetailsInRunspace(initialRunspace),
                    this.LocalPowerShellVersion,
                    RunspaceLocation.Local,
                    RunspaceContext.Original,
                    null);
            this.CurrentRunspace = this.initialRunspace;

            // Write out the PowerShell version for tracking purposes
            this.logger.LogInformation(
                string.Format(
                    "PowerShell runtime version: {0}, edition: {1}",
                    this.LocalPowerShellVersion.Version,
                    this.LocalPowerShellVersion.Edition));

            Version powerShellVersion = this.LocalPowerShellVersion.Version;
            if (powerShellVersion >= new Version(5, 0))
            {
                this.versionSpecificOperations = new PowerShell5Operations();
            }
            else
            {
                throw new NotSupportedException(
                    "This computer has an unsupported version of PowerShell installed: " +
                    powerShellVersion.ToString());
            }

            if (this.LocalPowerShellVersion.Edition != "Linux")
            {
                // TODO: Should this be configurable?
                this.SetExecutionPolicy(ExecutionPolicy.RemoteSigned);
            }

            // Set up the runspace
            this.ConfigureRunspace(this.CurrentRunspace);

            // Add runspace capabilities
            this.ConfigureRunspaceCapabilities(this.CurrentRunspace);

            // Set the $profile variable in the runspace
            this.profilePaths = profilePaths;
            if (this.profilePaths != null)
            {
                this.SetProfileVariableInCurrentRunspace(profilePaths);
            }

            // Now that initialization is complete we can watch for InvocationStateChanged
            this.SessionState = PowerShellContextState.Ready;

            // EngineIntrinsics is used in some instances to interact with the initial
            // runspace without having to wait for PSReadLine to check for events.
            this.EngineIntrinsics =
                initialRunspace
                    .SessionStateProxy
                    .PSVariable
                    .GetValue("ExecutionContext")
                    as EngineIntrinsics;

            // The external host is used to properly exit from a nested prompt that
            // was entered by the user.
            this.ExternalHost =
                initialRunspace
                    .SessionStateProxy
                    .PSVariable
                    .GetValue("Host")
                    as PSHost;

            // Now that the runspace is ready, enqueue it for first use
            this.PromptNest = new PromptNest(
                this,
                this.powerShell,
                this.ConsoleReader,
                this.versionSpecificOperations);
            this.InvocationEventQueue = InvocationEventQueue.Create(this, this.PromptNest);

            if (powerShellVersion.Major >= 5 &&
                this.isPSReadLineEnabled &&
                PSReadLinePromptContext.TryGetPSReadLineProxy(logger, initialRunspace, out PSReadLineProxy proxy))
            {
                this.PromptContext = new PSReadLinePromptContext(
                    this,
                    this.PromptNest,
                    this.InvocationEventQueue,
                    proxy);
            }
            else
            {
                this.PromptContext = new LegacyReadLineContext(this);
            }
        }

        /// <summary>
        /// Imports the PowerShellEditorServices.Commands module into
        /// the runspace.  This method will be moved somewhere else soon.
        /// </summary>
        /// <param name="moduleBasePath"></param>
        /// <returns></returns>
        public Task ImportCommandsModuleAsync(string moduleBasePath)
        {
            PSCommand importCommand = new PSCommand();
            importCommand
                .AddCommand("Import-Module")
                .AddArgument(
                    Path.Combine(
                        moduleBasePath,
                        "PowerShellEditorServices.Commands.psd1"));

            return this.ExecuteCommandAsync<PSObject>(importCommand, false, false);
        }

        private static bool CheckIfRunspaceNeedsEventHandlers(RunspaceDetails runspaceDetails)
        {
            // The only types of runspaces that need to be configured are:
            // - Locally created runspaces
            // - Local process entered with Enter-PSHostProcess
            // - Remote session entered with Enter-PSSession
            return
                (runspaceDetails.Location == RunspaceLocation.Local &&
                 (runspaceDetails.Context == RunspaceContext.Original ||
                  runspaceDetails.Context == RunspaceContext.EnteredProcess)) ||
                (runspaceDetails.Location == RunspaceLocation.Remote && runspaceDetails.Context == RunspaceContext.Original);
        }

        private void ConfigureRunspace(RunspaceDetails runspaceDetails)
        {
            runspaceDetails.Runspace.StateChanged += this.HandleRunspaceStateChanged;
            if (runspaceDetails.Runspace.Debugger != null)
            {
                runspaceDetails.Runspace.Debugger.BreakpointUpdated += OnBreakpointUpdated;
                runspaceDetails.Runspace.Debugger.DebuggerStop += OnDebuggerStop;
            }

            this.versionSpecificOperations.ConfigureDebugger(runspaceDetails.Runspace);
        }

        private void CleanupRunspace(RunspaceDetails runspaceDetails)
        {
            runspaceDetails.Runspace.StateChanged -= this.HandleRunspaceStateChanged;
            if (runspaceDetails.Runspace.Debugger != null)
            {
                runspaceDetails.Runspace.Debugger.BreakpointUpdated -= OnBreakpointUpdated;
                runspaceDetails.Runspace.Debugger.DebuggerStop -= OnDebuggerStop;
            }
        }

        #endregion

        #region Public Methods

        /// <summary>
        /// Gets a RunspaceHandle for the session's runspace.  This
        /// handle is used to gain temporary ownership of the runspace
        /// so that commands can be executed against it directly.
        /// </summary>
        /// <returns>A RunspaceHandle instance that gives access to the session's runspace.</returns>
        public Task<RunspaceHandle> GetRunspaceHandleAsync()
        {
            return this.GetRunspaceHandleImplAsync(CancellationToken.None, isReadLine: false);
        }

        /// <summary>
        /// Gets a RunspaceHandle for the session's runspace.  This
        /// handle is used to gain temporary ownership of the runspace
        /// so that commands can be executed against it directly.
        /// </summary>
        /// <param name="cancellationToken">A CancellationToken that can be used to cancel the request.</param>
        /// <returns>A RunspaceHandle instance that gives access to the session's runspace.</returns>
        public Task<RunspaceHandle> GetRunspaceHandleAsync(CancellationToken cancellationToken)
        {
            return this.GetRunspaceHandleImplAsync(cancellationToken, isReadLine: false);
        }

        /// <summary>
        /// Executes a PSCommand against the session's runspace and returns
        /// a collection of results of the expected type.
        /// </summary>
        /// <typeparam name="TResult">The expected result type.</typeparam>
        /// <param name="psCommand">The PSCommand to be executed.</param>
        /// <param name="sendOutputToHost">
        /// If true, causes any output written during command execution to be written to the host.
        /// </param>
        /// <param name="sendErrorToHost">
        /// If true, causes any errors encountered during command execution to be written to the host.
        /// </param>
        /// <returns>
        /// An awaitable Task which will provide results once the command
        /// execution completes.
        /// </returns>
        public async Task<IEnumerable<TResult>> ExecuteCommandAsync<TResult>(
            PSCommand psCommand,
            bool sendOutputToHost = false,
            bool sendErrorToHost = true)
        {
            return await ExecuteCommandAsync<TResult>(psCommand, null, sendOutputToHost, sendErrorToHost);
        }

        /// <summary>
        /// Executes a PSCommand against the session's runspace and returns
        /// a collection of results of the expected type.
        /// </summary>
        /// <typeparam name="TResult">The expected result type.</typeparam>
        /// <param name="psCommand">The PSCommand to be executed.</param>
        /// <param name="errorMessages">Error messages from PowerShell will be written to the StringBuilder.</param>
        /// <param name="sendOutputToHost">
        /// If true, causes any output written during command execution to be written to the host.
        /// </param>
        /// <param name="sendErrorToHost">
        /// If true, causes any errors encountered during command execution to be written to the host.
        /// </param>
        /// <param name="addToHistory">
        /// If true, adds the command to the user's command history.
        /// </param>
        /// <returns>
        /// An awaitable Task which will provide results once the command
        /// execution completes.
        /// </returns>
        public Task<IEnumerable<TResult>> ExecuteCommandAsync<TResult>(
            PSCommand psCommand,
            StringBuilder errorMessages,
            bool sendOutputToHost = false,
            bool sendErrorToHost = true,
            bool addToHistory = false)
        {
            return
                this.ExecuteCommandAsync<TResult>(
                    psCommand,
                    errorMessages,
                    new ExecutionOptions
                    {
                        WriteOutputToHost = sendOutputToHost,
                        WriteErrorsToHost = sendErrorToHost,
                        AddToHistory = addToHistory
                    });
        }

        /// <summary>
        /// Executes a PSCommand against the session's runspace and returns
        /// a collection of results of the expected type.
        /// </summary>
        /// <typeparam name="TResult">The expected result type.</typeparam>
        /// <param name="psCommand">The PSCommand to be executed.</param>
        /// <param name="errorMessages">Error messages from PowerShell will be written to the StringBuilder.</param>
        /// <param name="executionOptions">Specifies options to be used when executing this command.</param>
        /// <returns>
        /// An awaitable Task which will provide results once the command
        /// execution completes.
        /// </returns>
        public async Task<IEnumerable<TResult>> ExecuteCommandAsync<TResult>(
            PSCommand psCommand,
            StringBuilder errorMessages,
            ExecutionOptions executionOptions)
        {
            // Add history to PSReadLine before cancelling, otherwise it will be restored as the
            // cancelled prompt when it's called again.
            if (executionOptions.AddToHistory)
            {
                this.PromptContext.AddToHistory(psCommand.Commands[0].CommandText);
            }

            bool hadErrors = false;
            RunspaceHandle runspaceHandle = null;
            ExecutionTarget executionTarget = ExecutionTarget.PowerShell;
            IEnumerable<TResult> executionResult = Enumerable.Empty<TResult>();
            var shouldCancelReadLine =
                executionOptions.InterruptCommandPrompt ||
                executionOptions.WriteOutputToHost;

            // If the debugger is active and the caller isn't on the pipeline
            // thread, send the command over to that thread to be executed.
            // Determine if execution should take place in a different thread
            // using the following criteria:
            // 1. The current frame in the prompt nest has a thread controller
            //    (meaning it is a nested prompt or is in the debugger)
            // 2. We aren't already on the thread in question
            // 3. The command is not a candidate for background invocation
            //    via PowerShell eventing
            // 4. The command cannot be for a PSReadLine pipeline while we
            //    are currently in a out of process runspace
            var threadController = PromptNest.GetThreadController();
            if (!(threadController == null ||
                !threadController.IsPipelineThread ||
                threadController.IsCurrentThread() ||
                this.ShouldExecuteWithEventing(executionOptions) ||
                (PromptNest.IsRemote && executionOptions.IsReadLine)))
            {
                this.logger.LogTrace("Passing command execution to pipeline thread.");

                if (shouldCancelReadLine && PromptNest.IsReadLineBusy())
                {
                    // If a ReadLine pipeline is running in the debugger then we'll hang here
                    // if we don't cancel it. Typically we can rely on OnExecutionStatusChanged but
                    // the pipeline request won't even start without clearing the current task.
                    this.ConsoleReader?.StopCommandLoop();
                }

                // Send the pipeline execution request to the pipeline thread
                return await threadController.RequestPipelineExecutionAsync(
                    new PipelineExecutionRequest<TResult>(
                        this,
                        psCommand,
                        errorMessages,
                        executionOptions));
            }
            else
            {
                try
                {
                    // Instruct PowerShell to send output and errors to the host
                    if (executionOptions.WriteOutputToHost)
                    {
                        psCommand.Commands[0].MergeMyResults(
                            PipelineResultTypes.Error,
                            PipelineResultTypes.Output);

                        psCommand.Commands.Add(
                            this.GetOutputCommand(
                                endOfStatement: false));
                    }

                    executionTarget = GetExecutionTarget(executionOptions);

                    // If a ReadLine pipeline is running we can still execute commands that
                    // don't write output (e.g. command completion)
                    if (executionTarget == ExecutionTarget.InvocationEvent)
                    {
                        return (await this.InvocationEventQueue.ExecuteCommandOnIdleAsync<TResult>(
                            psCommand,
                            errorMessages,
                            executionOptions));
                    }

                    // Prompt is stopped and started based on the execution status, so naturally
                    // we don't want PSReadLine pipelines to factor in.
                    if (!executionOptions.IsReadLine)
                    {
                        this.OnExecutionStatusChanged(
                            ExecutionStatus.Running,
                            executionOptions,
                            false);
                    }

                    runspaceHandle = await this.GetRunspaceHandleAsync(executionOptions.IsReadLine);
                    if (executionOptions.WriteInputToHost)
                    {
                        this.WriteOutput(psCommand.Commands[0].CommandText, true);
                    }

                    if (executionTarget == ExecutionTarget.Debugger)
                    {
                        // Manually change the session state for debugger commands because
                        // we don't have an invocation state event to attach to.
                        if (!executionOptions.IsReadLine)
                        {
                            this.OnSessionStateChanged(
                                this,
                                new SessionStateChangedEventArgs(
                                    PowerShellContextState.Running,
                                    PowerShellExecutionResult.NotFinished,
                                    null));
                        }
                        try
                        {
                            return this.ExecuteCommandInDebugger<TResult>(
                                psCommand,
                                executionOptions.WriteOutputToHost);
                        }
                        catch (Exception e)
                        {
                            logger.LogError(
                                "Exception occurred while executing debugger command:\r\n\r\n" + e.ToString());
                        }
                        finally
                        {
                            if (!executionOptions.IsReadLine)
                            {
                                this.OnSessionStateChanged(
                                    this,
                                    new SessionStateChangedEventArgs(
                                        PowerShellContextState.Ready,
                                        PowerShellExecutionResult.Stopped,
                                        null));
                            }
                        }
                    }

                    var invocationSettings = new PSInvocationSettings()
                    {
                        AddToHistory = executionOptions.AddToHistory
                    };

                    this.logger.LogTrace(
                        string.Format(
                            "Attempting to execute command(s):\r\n\r\n{0}",
                            GetStringForPSCommand(psCommand)));


                    PowerShell shell = this.PromptNest.GetPowerShell(executionOptions.IsReadLine);
                    shell.Commands = psCommand;

                    // Don't change our SessionState for ReadLine.
                    if (!executionOptions.IsReadLine)
                    {
                        shell.InvocationStateChanged += powerShell_InvocationStateChanged;
                    }

                    shell.Runspace = executionOptions.ShouldExecuteInOriginalRunspace
                        ? this.initialRunspace.Runspace
                        : this.CurrentRunspace.Runspace;
                    try
                    {
                        // Nested PowerShell instances can't be invoked asynchronously. This occurs
                        // in nested prompts and pipeline requests from eventing.
                        if (shell.IsNested)
                        {
                            return shell.Invoke<TResult>(null, invocationSettings);
                        }

                        return await Task.Factory.StartNew<IEnumerable<TResult>>(
                            () => shell.Invoke<TResult>(null, invocationSettings),
                            CancellationToken.None, // Might need a cancellation token
                            TaskCreationOptions.None,
                            TaskScheduler.Default);
                    }
                    finally
                    {
                        if (!executionOptions.IsReadLine)
                        {
                            shell.InvocationStateChanged -= powerShell_InvocationStateChanged;
                        }

                        if (shell.HadErrors)
                        {
                            var strBld = new StringBuilder(1024);
                            strBld.AppendFormat("Execution of the following command(s) completed with errors:\r\n\r\n{0}\r\n",
                                GetStringForPSCommand(psCommand));

                            int i = 1;
                            foreach (var error in shell.Streams.Error)
                            {
                                if (i > 1) strBld.Append("\r\n\r\n");
                                strBld.Append($"Error #{i++}:\r\n");
                                strBld.Append(error.ToString() + "\r\n");
                                strBld.Append("ScriptStackTrace:\r\n");
                                strBld.Append((error.ScriptStackTrace ?? "<null>") + "\r\n");
                                strBld.Append($"Exception:\r\n   {error.Exception?.ToString() ?? "<null>"}");
                                Exception innerEx = error.Exception?.InnerException;
                                while (innerEx != null)
                                {
                                    strBld.Append($"InnerException:\r\n   {innerEx.ToString()}");
                                    innerEx = innerEx.InnerException;
                                }
                            }

                            // We've reported these errors, clear them so they don't keep showing up.
                            shell.Streams.Error.Clear();

                            var errorMessage = strBld.ToString();

                            errorMessages?.Append(errorMessage);
                            this.logger.LogError(errorMessage);

                            hadErrors = true;
                        }
                        else
                        {
                            this.logger.LogTrace(
                                "Execution completed successfully.");
                        }
                    }
                }
                catch (PSRemotingDataStructureException e)
                {
                    this.logger.LogError(
                        "Pipeline stopped while executing command:\r\n\r\n" + e.ToString());

                    errorMessages?.Append(e.Message);
                }
                catch (PipelineStoppedException e)
                {
                    this.logger.LogError(
                        "Pipeline stopped while executing command:\r\n\r\n" + e.ToString());

                    errorMessages?.Append(e.Message);
                }
                catch (RuntimeException e)
                {
                    this.logger.LogWarning(
                        "Runtime exception occurred while executing command:\r\n\r\n" + e.ToString());

                    hadErrors = true;
                    errorMessages?.Append(e.Message);

                    if (executionOptions.WriteErrorsToHost)
                    {
                        // Write the error to the host
                        this.WriteExceptionToHost(e);
                    }
                }
                catch (Exception)
                {
                    this.OnExecutionStatusChanged(
                        ExecutionStatus.Failed,
                        executionOptions,
                        true);

                    throw;
                }
                finally
                {
                    // If the RunspaceAvailability is None, it means that the runspace we're in is dead.
                    // If this is the case, we should abort the execution which will clean up the runspace
                    // (and clean up the debugger) and then pop it off the stack.
                    // An example of when this happens is when the "attach" debug config is used and the
                    // process you're attached to dies randomly.
                    if (this.CurrentRunspace.Runspace.RunspaceAvailability == RunspaceAvailability.None)
                    {
                        this.AbortExecution(shouldAbortDebugSession: true);
                        this.PopRunspace();
                    }

                    // Get the new prompt before releasing the runspace handle
                    if (executionOptions.WriteOutputToHost)
                    {
                        SessionDetails sessionDetails = null;

                        // Get the SessionDetails and then write the prompt
                        if (executionTarget == ExecutionTarget.Debugger)
                        {
                            sessionDetails = this.GetSessionDetailsInDebugger();
                        }
                        else if (this.CurrentRunspace.Runspace.RunspaceAvailability == RunspaceAvailability.Available)
                        {
                            // This state can happen if the user types a command that causes the
                            // debugger to exit before we reach this point.  No RunspaceHandle
                            // will exist already so we need to create one and then use it
                            if (runspaceHandle == null)
                            {
                                runspaceHandle = await this.GetRunspaceHandleAsync();
                            }

                            sessionDetails = this.GetSessionDetailsInRunspace(runspaceHandle.Runspace);
                        }
                        else
                        {
                            sessionDetails = this.GetSessionDetailsInNestedPipeline();
                        }

                        // Check if the runspace has changed
                        this.UpdateRunspaceDetailsIfSessionChanged(sessionDetails);
                    }

                    // Dispose of the execution context
                    if (runspaceHandle != null)
                    {
                        runspaceHandle.Dispose();
                    }

                    this.OnExecutionStatusChanged(
                        ExecutionStatus.Completed,
                        executionOptions,
                        hadErrors);
                }
            }

            return executionResult;
        }

        /// <summary>
        /// Executes a PSCommand in the session's runspace without
        /// expecting to receive any result.
        /// </summary>
        /// <param name="psCommand">The PSCommand to be executed.</param>
        /// <returns>
        /// An awaitable Task that the caller can use to know when
        /// execution completes.
        /// </returns>
        public Task ExecuteCommandAsync(PSCommand psCommand)
        {
            return this.ExecuteCommandAsync<object>(psCommand);
        }

        /// <summary>
        /// Executes a script string in the session's runspace.
        /// </summary>
        /// <param name="scriptString">The script string to execute.</param>
        /// <returns>A Task that can be awaited for the script completion.</returns>
        public Task<IEnumerable<object>> ExecuteScriptStringAsync(
            string scriptString)
        {
            return this.ExecuteScriptStringAsync(scriptString, false, true);
        }

        /// <summary>
        /// Executes a script string in the session's runspace.
        /// </summary>
        /// <param name="scriptString">The script string to execute.</param>
        /// <param name="errorMessages">Error messages from PowerShell will be written to the StringBuilder.</param>
        /// <returns>A Task that can be awaited for the script completion.</returns>
        public Task<IEnumerable<object>> ExecuteScriptStringAsync(
            string scriptString,
            StringBuilder errorMessages)
        {
            return this.ExecuteScriptStringAsync(scriptString, errorMessages, false, true, false);
        }

        /// <summary>
        /// Executes a script string in the session's runspace.
        /// </summary>
        /// <param name="scriptString">The script string to execute.</param>
        /// <param name="writeInputToHost">If true, causes the script string to be written to the host.</param>
        /// <param name="writeOutputToHost">If true, causes the script output to be written to the host.</param>
        /// <returns>A Task that can be awaited for the script completion.</returns>
        public Task<IEnumerable<object>> ExecuteScriptStringAsync(
            string scriptString,
            bool writeInputToHost,
            bool writeOutputToHost)
        {
            return this.ExecuteScriptStringAsync(scriptString, null, writeInputToHost, writeOutputToHost, false);
        }

        /// <summary>
        /// Executes a script string in the session's runspace.
        /// </summary>
        /// <param name="scriptString">The script string to execute.</param>
        /// <param name="writeInputToHost">If true, causes the script string to be written to the host.</param>
        /// <param name="writeOutputToHost">If true, causes the script output to be written to the host.</param>
        /// <param name="addToHistory">If true, adds the command to the user's command history.</param>
        /// <returns>A Task that can be awaited for the script completion.</returns>
        public Task<IEnumerable<object>> ExecuteScriptStringAsync(
            string scriptString,
            bool writeInputToHost,
            bool writeOutputToHost,
            bool addToHistory)
        {
            return this.ExecuteScriptStringAsync(scriptString, null, writeInputToHost, writeOutputToHost, addToHistory);
        }

        /// <summary>
        /// Executes a script string in the session's runspace.
        /// </summary>
        /// <param name="scriptString">The script string to execute.</param>
        /// <param name="errorMessages">Error messages from PowerShell will be written to the StringBuilder.</param>
        /// <param name="writeInputToHost">If true, causes the script string to be written to the host.</param>
        /// <param name="writeOutputToHost">If true, causes the script output to be written to the host.</param>
        /// <param name="addToHistory">If true, adds the command to the user's command history.</param>
        /// <returns>A Task that can be awaited for the script completion.</returns>
        public async Task<IEnumerable<object>> ExecuteScriptStringAsync(
            string scriptString,
            StringBuilder errorMessages,
            bool writeInputToHost,
            bool writeOutputToHost,
            bool addToHistory)
        {
            return await this.ExecuteCommandAsync<object>(
                new PSCommand().AddScript(scriptString.Trim()),
                errorMessages,
                new ExecutionOptions()
                {
                    WriteOutputToHost = writeOutputToHost,
                    AddToHistory = addToHistory,
                    WriteInputToHost = writeInputToHost
                });
        }

        /// <summary>
        /// Executes a script file at the specified path.
        /// </summary>
        /// <param name="script">The script execute.</param>
        /// <param name="arguments">Arguments to pass to the script.</param>
        /// <param name="writeInputToHost">Writes the executed script path and arguments to the host.</param>
        /// <returns>A Task that can be awaited for completion.</returns>
        public async Task ExecuteScriptWithArgsAsync(string script, string arguments = null, bool writeInputToHost = false)
        {
            PSCommand command = new PSCommand();

            if (arguments != null)
            {
                // Need to determine If the script string is a path to a script file.
                string scriptAbsPath = string.Empty;
                try
                {
                    // Assume we can only debug scripts from the FileSystem provider
                    string workingDir = (await ExecuteCommandAsync<PathInfo>(
                        new PSCommand()
                            .AddCommand("Microsoft.PowerShell.Management\\Get-Location")
                            .AddParameter("PSProvider", "FileSystem"),
                            false,
                            false))
                        .FirstOrDefault()
                        .ProviderPath;

                    workingDir = workingDir.TrimEnd(Path.DirectorySeparatorChar);
                    scriptAbsPath = workingDir + Path.DirectorySeparatorChar + script;
                }
                catch (System.Management.Automation.DriveNotFoundException e)
                {
                    this.logger.LogError(
                        "Could not determine current filesystem location:\r\n\r\n" + e.ToString());
                }

                var strBld = new StringBuilder();

                // The script parameter can refer to either a "script path" or a "command name".  If it is a
                // script path, we can determine that by seeing if the path exists.  If so, we always single
                // quote that path in case it includes special PowerShell characters like ', &, (, ), [, ] and
                // <space>.  Any embedded single quotes are escaped.
                // If the provided path is already quoted, then File.Exists will not find it.
                // This keeps us from quoting an already quoted path.
                // Related to issue #123.
                if (File.Exists(script) || File.Exists(scriptAbsPath))
                {
                    // Dot-source the launched script path and single quote the path in case it includes
                    strBld.Append(". ").Append(QuoteEscapeString(script));
                }
                else
                {
                    strBld.Append(script);
                }

                // Add arguments
                strBld.Append(' ').Append(arguments);

                var launchedScript = strBld.ToString();
                this.logger.LogTrace($"Launch script is: {launchedScript}");

                command.AddScript(launchedScript, false);
            }
            else
            {
                // AddCommand can handle script paths including those with special chars e.g.:
                // ".\foo & [bar]\foo.ps1" and it can handle arbitrary commands, like "Invoke-Pester"
                command.AddCommand(script, false);
            }

            if (writeInputToHost)
            {
                this.WriteOutput(
                    script + Environment.NewLine,
                    true);
            }

            await this.ExecuteCommandAsync<object>(
                command,
                null,
                sendOutputToHost: true,
                addToHistory: true);
        }

        /// <summary>
        /// Forces the <see cref="PromptContext" /> to trigger PowerShell event handling,
        /// reliquishing control of the pipeline thread during event processing.
        /// </summary>
        /// <remarks>
        /// This method is called automatically by <see cref="InvokeOnPipelineThreadAsync" /> and
        /// <see cref="ExecuteCommandAsync" />. Consider using them instead of this method directly when
        /// possible.
        /// </remarks>
        internal void ForcePSEventHandling()
        {
            PromptContext.ForcePSEventHandling();
        }

        /// <summary>
        /// Marshals a <see cref="Action{PowerShell}" /> to run on the pipeline thread. A new
        /// <see cref="PromptNestFrame" /> will be created for the invocation.
        /// </summary>
        /// <param name="invocationAction">
        /// The <see cref="Action{PowerShell}" /> to invoke on the pipeline thread. The nested
        /// <see cref="PowerShell" /> instance for the created <see cref="PromptNestFrame" />
        /// will be passed as an argument.
        /// </param>
        /// <returns>
        /// An awaitable <see cref="Task" /> that the caller can use to know when execution completes.
        /// </returns>
        /// <remarks>
        /// This method is called automatically by <see cref="ExecuteCommandAsync" />. Consider using
        /// that method instead of calling this directly when possible.
        /// </remarks>
        internal async Task InvokeOnPipelineThreadAsync(Action<PowerShell> invocationAction)
        {
            if (this.PromptNest.IsReadLineBusy())
            {
                await this.InvocationEventQueue.InvokeOnPipelineThreadAsync(invocationAction);
                return;
            }

            // If this is invoked when ReadLine isn't busy then there shouldn't be any running
            // pipelines. Right now this method is only used by command completion which doesn't
            // actually require running on the pipeline thread, as long as nothing else is running.
            invocationAction.Invoke(this.PromptNest.GetPowerShell());
        }

        internal async Task<string> InvokeReadLineAsync(bool isCommandLine, CancellationToken cancellationToken)
        {
            return await PromptContext.InvokeReadLineAsync(
                isCommandLine,
                cancellationToken);
        }

        internal static TResult ExecuteScriptAndGetItem<TResult>(string scriptToExecute, Runspace runspace, TResult defaultValue = default(TResult))
        {
            using (PowerShell pwsh = PowerShell.Create())
            {
                pwsh.Runspace = runspace;
                IEnumerable<TResult> results = pwsh.AddScript(scriptToExecute).Invoke<TResult>();
                return results.DefaultIfEmpty(defaultValue).First();
            }
        }

        /// <summary>
        /// Loads PowerShell profiles for the host from the specified
        /// profile locations.  Only the profile paths which exist are
        /// loaded.
        /// </summary>
        /// <returns>A Task that can be awaited for completion.</returns>
        public async Task LoadHostProfilesAsync()
        {
            if (this.profilePaths != null)
            {
                // Load any of the profile paths that exist
                foreach (var profilePath in this.profilePaths.GetLoadableProfilePaths())
                {
                    PSCommand command = new PSCommand();
                    command.AddCommand(profilePath, false);
                    await this.ExecuteCommandAsync<object>(command, true, true);
                }

                // Gather the session details (particularly the prompt) after
                // loading the user's profiles.
                await this.GetSessionDetailsInRunspaceAsync();
            }
        }

        /// <summary>
        /// Causes the most recent execution to be aborted no matter what state
        /// it is currently in.
        /// </summary>
        public void AbortExecution()
        {
            this.AbortExecution(shouldAbortDebugSession: false);
        }

        /// <summary>
        /// Causes the most recent execution to be aborted no matter what state
        /// it is currently in.
        /// </summary>
        /// <param name="shouldAbortDebugSession">
        /// A value indicating whether a debug session should be aborted if one
        /// is currently active.
        /// </param>
        public void AbortExecution(bool shouldAbortDebugSession)
        {
            if (this.SessionState != PowerShellContextState.Aborting &&
                this.SessionState != PowerShellContextState.Disposed)
            {
                this.logger.LogTrace("Execution abort requested...");

                if (shouldAbortDebugSession)
                {
                    this.ExitAllNestedPrompts();
                }

                if (this.PromptNest.IsInDebugger)
                {
                    if (shouldAbortDebugSession)
                    {
                        this.versionSpecificOperations.StopCommandInDebugger(this);
                        this.ResumeDebugger(DebuggerResumeAction.Stop);
                    }
                    else
                    {
                        this.versionSpecificOperations.StopCommandInDebugger(this);
                    }
                }
                else
                {
                    this.PromptNest.GetPowerShell(isReadLine: false).BeginStop(null, null);
                }

                this.SessionState = PowerShellContextState.Aborting;

                this.OnExecutionStatusChanged(
                    ExecutionStatus.Aborted,
                    null,
                    false);
            }
            else
            {
                this.logger.LogTrace(
                    string.Format(
                        $"Execution abort requested when already aborted (SessionState = {this.SessionState})"));
            }
        }

        /// <summary>
        /// Exit all consecutive nested prompts that the user has entered.
        /// </summary>
        internal void ExitAllNestedPrompts()
        {
            while (this.PromptNest.IsNestedPrompt)
            {
                this.PromptNest.WaitForCurrentFrameExit(frame => this.ExitNestedPrompt());
                this.versionSpecificOperations.ExitNestedPrompt(ExternalHost);
            }
        }

        /// <summary>
        /// Exit all consecutive nested prompts that the user has entered.
        /// </summary>
        /// <returns>
        /// A task object that represents all nested prompts being exited
        /// </returns>
        internal async Task ExitAllNestedPromptsAsync()
        {
            while (this.PromptNest.IsNestedPrompt)
            {
                await this.PromptNest.WaitForCurrentFrameExitAsync(frame => this.ExitNestedPrompt());
                this.versionSpecificOperations.ExitNestedPrompt(ExternalHost);
            }
        }

        /// <summary>
        /// Causes the debugger to break execution wherever it currently is.
        /// This method is internal because the real Break API is provided
        /// by the DebugService.
        /// </summary>
        internal void BreakExecution()
        {
            this.logger.LogTrace("Debugger break requested...");

            // Pause the debugger
            this.versionSpecificOperations.PauseDebugger(
                this.CurrentRunspace.Runspace);
        }

        internal void ResumeDebugger(DebuggerResumeAction resumeAction)
        {
            ResumeDebugger(resumeAction, shouldWaitForExit: true);
        }

        private void ResumeDebugger(DebuggerResumeAction resumeAction, bool shouldWaitForExit)
        {
            resumeRequestHandle.Wait();
            try
            {
                if (this.PromptNest.IsNestedPrompt)
                {
                    this.ExitAllNestedPrompts();
                }

                if (this.PromptNest.IsInDebugger)
                {
                    // Set the result so that the execution thread resumes.
                    // The execution thread will clean up the task.
                    if (shouldWaitForExit)
                    {
                        this.PromptNest.WaitForCurrentFrameExit(
                            frame =>
                            {
                                frame.ThreadController.StartThreadExit(resumeAction);
                                this.ConsoleReader?.StopCommandLoop();
                                if (this.SessionState != PowerShellContextState.Ready)
                                {
                                    this.versionSpecificOperations.StopCommandInDebugger(this);
                                }
                            });
                    }
                    else
                    {
                        this.PromptNest.GetThreadController().StartThreadExit(resumeAction);
                        this.ConsoleReader?.StopCommandLoop();
                        if (this.SessionState != PowerShellContextState.Ready)
                        {
                            this.versionSpecificOperations.StopCommandInDebugger(this);
                        }
                    }
                }
                else
                {
                    this.logger.LogError(
                        $"Tried to resume debugger with action {resumeAction} but there was no debuggerStoppedTask.");
                }
            }
            finally
            {
                resumeRequestHandle.Release();
            }
        }

        /// <summary>
        /// Disposes the runspace and any other resources being used
        /// by this PowerShellContext.
        /// </summary>
        public void Dispose()
        {
            this.PromptNest.Dispose();
            this.SessionState = PowerShellContextState.Disposed;

            // Clean up the active runspace
            this.CleanupRunspace(this.CurrentRunspace);

            // Push the active runspace so it will be included in the loop
            this.runspaceStack.Push(this.CurrentRunspace);

            while (this.runspaceStack.Count > 0)
            {
                RunspaceDetails poppedRunspace = this.runspaceStack.Pop();

                // Close the popped runspace if it isn't the initial runspace
                // or if it is the initial runspace and we own that runspace
                if (this.initialRunspace != poppedRunspace || this.ownsInitialRunspace)
                {
                    this.CloseRunspace(poppedRunspace);
                }

                this.OnRunspaceChanged(
                    this,
                    new RunspaceChangedEventArgs(
                        RunspaceChangeAction.Shutdown,
                        poppedRunspace,
                        null));
            }

            this.initialRunspace = null;
        }

        private async Task<RunspaceHandle> GetRunspaceHandleAsync(bool isReadLine)
        {
            return await this.GetRunspaceHandleImplAsync(CancellationToken.None, isReadLine);
        }

        private async Task<RunspaceHandle> GetRunspaceHandleImplAsync(CancellationToken cancellationToken, bool isReadLine)
        {
            return await this.PromptNest.GetRunspaceHandleAsync(cancellationToken, isReadLine);
        }

        private ExecutionTarget GetExecutionTarget(ExecutionOptions options = null)
        {
            if (options == null)
            {
                options = new ExecutionOptions();
            }

            var noBackgroundInvocation =
                options.InterruptCommandPrompt ||
                options.WriteOutputToHost ||
                options.IsReadLine ||
                PromptNest.IsRemote;

            // Take over the pipeline if PSReadLine is running, we aren't trying to run PSReadLine, and
            // we aren't in a remote session.
            if (!noBackgroundInvocation && PromptNest.IsReadLineBusy() && PromptNest.IsMainThreadBusy())
            {
                return ExecutionTarget.InvocationEvent;
            }

            // We can't take the pipeline from PSReadLine if it's in a remote session, so we need to
            // invoke locally in that case.
            if (IsDebuggerStopped && PromptNest.IsInDebugger && !(options.IsReadLine && PromptNest.IsRemote))
            {
                return ExecutionTarget.Debugger;
            }

            return ExecutionTarget.PowerShell;
        }

        private bool ShouldExecuteWithEventing(ExecutionOptions executionOptions)
        {
            return
                this.PromptNest.IsReadLineBusy() &&
                this.PromptNest.IsMainThreadBusy() &&
                !(executionOptions.IsReadLine ||
                executionOptions.InterruptCommandPrompt ||
                executionOptions.WriteOutputToHost ||
                IsCurrentRunspaceOutOfProcess());
        }

        private void CloseRunspace(RunspaceDetails runspaceDetails)
        {
            string exitCommand = null;

            switch (runspaceDetails.Context)
            {
                case RunspaceContext.Original:
                    if (runspaceDetails.Location == RunspaceLocation.Local)
                    {
                        runspaceDetails.Runspace.Close();
                        runspaceDetails.Runspace.Dispose();
                    }
                    else
                    {
                        exitCommand = "Exit-PSSession";
                    }

                    break;

                case RunspaceContext.EnteredProcess:
                    exitCommand = "Exit-PSHostProcess";
                    break;

                case RunspaceContext.DebuggedRunspace:
                    // An attached runspace will be detached when the
                    // running pipeline is aborted
                    break;
            }

            if (exitCommand != null)
            {
                Exception exitException = null;

                try
                {
                    using (PowerShell ps = PowerShell.Create())
                    {
                        ps.Runspace = runspaceDetails.Runspace;
                        ps.AddCommand(exitCommand);
                        ps.Invoke();
                    }
                }
                catch (RemoteException e)
                {
                    exitException = e;
                }
                catch (RuntimeException e)
                {
                    exitException = e;
                }

                if (exitException != null)
                {
                    this.logger.LogError(
                        $"Caught {exitException.GetType().Name} while exiting {runspaceDetails.Location} runspace:\r\n{exitException.ToString()}");
                }
            }
        }

        internal void ReleaseRunspaceHandle(RunspaceHandle runspaceHandle)
        {
            Validate.IsNotNull("runspaceHandle", runspaceHandle);

            if (PromptNest.IsMainThreadBusy() || (runspaceHandle.IsReadLine && PromptNest.IsReadLineBusy()))
            {
                var unusedTask = PromptNest
                    .ReleaseRunspaceHandleAsync(runspaceHandle)
                    .ConfigureAwait(false);
            }
            else
            {
                // Write the situation to the log since this shouldn't happen
                this.logger.LogError(
                    "ReleaseRunspaceHandle was called when the main thread was not busy.");
            }
        }

        /// <summary>
        /// Determines if the current runspace is out of process.
        /// </summary>
        /// <returns>
        /// A value indicating whether the current runspace is out of process.
        /// </returns>
        internal bool IsCurrentRunspaceOutOfProcess()
        {
            return
                CurrentRunspace.Context == RunspaceContext.EnteredProcess ||
                CurrentRunspace.Context == RunspaceContext.DebuggedRunspace ||
                CurrentRunspace.Location == RunspaceLocation.Remote;
        }

        /// <summary>
        /// Called by the external PSHost when $Host.EnterNestedPrompt is called.
        /// </summary>
        internal void EnterNestedPrompt()
        {
            if (this.IsCurrentRunspaceOutOfProcess())
            {
                throw new NotSupportedException();
            }

            this.PromptNest.PushPromptContext(PromptNestFrameType.NestedPrompt);
            var localThreadController = this.PromptNest.GetThreadController();
            this.OnSessionStateChanged(
                this,
                new SessionStateChangedEventArgs(
                    PowerShellContextState.Ready,
                    PowerShellExecutionResult.Stopped,
                    null));

            // Reset command loop mainly for PSReadLine
            this.ConsoleReader?.StopCommandLoop();
            this.ConsoleReader?.StartCommandLoop();

            var localPipelineExecutionTask = localThreadController.TakeExecutionRequestAsync();
            var localDebuggerStoppedTask = localThreadController.Exit();

            // Wait for off-thread pipeline requests and/or ExitNestedPrompt
            while (true)
            {
                int taskIndex = Task.WaitAny(
                    localPipelineExecutionTask,
                    localDebuggerStoppedTask);

                if (taskIndex == 0)
                {
                    var localExecutionTask = localPipelineExecutionTask.GetAwaiter().GetResult();
                    localPipelineExecutionTask = localThreadController.TakeExecutionRequestAsync();
                    localExecutionTask.ExecuteAsync().GetAwaiter().GetResult();
                    continue;
                }

                this.ConsoleReader?.StopCommandLoop();
                this.PromptNest.PopPromptContext();
                break;
            }
        }

        /// <summary>
        /// Called by the external PSHost when $Host.ExitNestedPrompt is called.
        /// </summary>
        internal void ExitNestedPrompt()
        {
            if (this.PromptNest.NestedPromptLevel == 1 || !this.PromptNest.IsNestedPrompt)
            {
                this.logger.LogError(
                    "ExitNestedPrompt was called outside of a nested prompt.");
                return;
            }

            // Stop the command input loop so PSReadLine isn't invoked between ExitNestedPrompt
            // being invoked and EnterNestedPrompt getting the message to exit.
            this.ConsoleReader?.StopCommandLoop();
            this.PromptNest.GetThreadController().StartThreadExit(DebuggerResumeAction.Stop);
        }

        /// <summary>
        /// Sets the current working directory of the powershell context.  The path should be
        /// unescaped before calling this method.
        /// </summary>
        /// <param name="path"></param>
        public async Task SetWorkingDirectoryAsync(string path)
        {
            await this.SetWorkingDirectoryAsync(path, true);
        }

        /// <summary>
        /// Sets the current working directory of the powershell context.
        /// </summary>
        /// <param name="path"></param>
        /// <param name="isPathAlreadyEscaped">Specify false to have the path escaped, otherwise specify true if the path has already been escaped.</param>
        public async Task SetWorkingDirectoryAsync(string path, bool isPathAlreadyEscaped)
        {
            this.InitialWorkingDirectory = path;

            if (!isPathAlreadyEscaped)
            {
                path = WildcardEscapePath(path);
            }

            await ExecuteCommandAsync<PSObject>(
                new PSCommand().AddCommand("Set-Location").AddParameter("Path", path),
                null,
                sendOutputToHost: false,
                sendErrorToHost: false,
                addToHistory: false);
        }

        /// <summary>
        /// Fully escape a given path for use in PowerShell script.
        /// Note: this will not work with PowerShell.AddParameter()
        /// </summary>
        /// <param name="path">The path to escape.</param>
        /// <returns>An escaped version of the path that can be embedded in PowerShell script.</returns>
        internal static string FullyPowerShellEscapePath(string path)
        {
            string wildcardEscapedPath = WildcardEscapePath(path);
            return QuoteEscapeString(wildcardEscapedPath);
        }

        /// <summary>
        /// Wrap a string in quotes to make it safe to use in scripts.
        /// </summary>
        /// <param name="escapedPath">The glob-escaped path to wrap in quotes.</param>
        /// <returns>The given path wrapped in quotes appropriately.</returns>
        internal static string QuoteEscapeString(string escapedPath)
        {
            var sb = new StringBuilder(escapedPath.Length + 2); // Length of string plus two quotes
            sb.Append('\'');
            if (!escapedPath.Contains('\''))
            {
                sb.Append(escapedPath);
            }
            else
            {
                foreach (char c in escapedPath)
                {
                    if (c == '\'')
                    {
                        sb.Append("''");
                        continue;
                    }

                    sb.Append(c);
                }
            }
            sb.Append('\'');
            return sb.ToString();
        }

        /// <summary>
        /// Return the given path with all PowerShell globbing characters escaped,
        /// plus optionally the whitespace.
        /// </summary>
        /// <param name="path">The path to process.</param>
        /// <param name="escapeSpaces">Specify True to escape spaces in the path, otherwise False.</param>
        /// <returns>The path with [ and ] escaped.</returns>
        internal static string WildcardEscapePath(string path, bool escapeSpaces = false)
        {
            var sb = new StringBuilder();
            for (int i = 0; i < path.Length; i++)
            {
                char curr = path[i];
                switch (curr)
                {
                    // Escape '[', ']', '?' and '*' with '`'
                    case '[':
                    case ']':
                    case '*':
                    case '?':
                    case '`':
                        sb.Append('`').Append(curr);
                        break;

                    default:
                        // Escape whitespace if required
                        if (escapeSpaces && char.IsWhiteSpace(curr))
                        {
                            sb.Append('`').Append(curr);
                            break;
                        }
                        sb.Append(curr);
                        break;
                }
            }

            return sb.ToString();
        }

        /// <summary>
        /// Returns the passed in path with the [ and ] characters escaped. Escaping spaces is optional.
        /// </summary>
        /// <param name="path">The path to process.</param>
        /// <param name="escapeSpaces">Specify True to escape spaces in the path, otherwise False.</param>
        /// <returns>The path with [ and ] escaped.</returns>
        [EditorBrowsable(EditorBrowsableState.Never)]
        [Obsolete("This API is not meant for public usage and should not be used.")]
        public static string EscapePath(string path, bool escapeSpaces)
        {
            return WildcardEscapePath(path, escapeSpaces);
        }

        internal static string UnescapeWildcardEscapedPath(string wildcardEscapedPath)
        {
            // Prevent relying on my implementation if we can help it
            if (!wildcardEscapedPath.Contains('`'))
            {
                return wildcardEscapedPath;
            }

            var sb = new StringBuilder(wildcardEscapedPath.Length);
            for (int i = 0; i < wildcardEscapedPath.Length; i++)
            {
                // If we see a backtick perform a lookahead
                char curr = wildcardEscapedPath[i];
                if (curr == '`' && i + 1 < wildcardEscapedPath.Length)
                {
                    // If the next char is an escapable one, don't add this backtick to the new string
                    char next = wildcardEscapedPath[i + 1];
                    switch (next)
                    {
                        case '[':
                        case ']':
                        case '?':
                        case '*':
                            continue;

                        default:
                            if (char.IsWhiteSpace(next))
                            {
                                continue;
                            }
                            break;
                    }
                }

                sb.Append(curr);
            }

            return sb.ToString();
        }

        /// <summary>
        /// Unescapes any escaped [, ] or space characters. Typically use this before calling a
        /// .NET API that doesn't understand PowerShell escaped chars.
        /// </summary>
        /// <param name="path">The path to unescape.</param>
        /// <returns>The path with the ` character before [, ] and spaces removed.</returns>
        [EditorBrowsable(EditorBrowsableState.Never)]
        [Obsolete("This API is not meant for public usage and should not be used.")]
        public static string UnescapePath(string path)
        {
            return UnescapeWildcardEscapedPath(path);
        }

        #endregion

        #region Events

        /// <summary>
        /// Raised when the state of the session has changed.
        /// </summary>
        public event EventHandler<SessionStateChangedEventArgs> SessionStateChanged;

        private void OnSessionStateChanged(object sender, SessionStateChangedEventArgs e)
        {
            if (this.SessionState != PowerShellContextState.Disposed)
            {
                this.logger.LogTrace(
                    string.Format(
                        "Session state changed --\r\n\r\n    Old state: {0}\r\n    New state: {1}\r\n    Result: {2}",
                        this.SessionState.ToString(),
                        e.NewSessionState.ToString(),
                        e.ExecutionResult));

                this.SessionState = e.NewSessionState;
                this.SessionStateChanged?.Invoke(sender, e);
            }
            else
            {
                this.logger.LogWarning(
                    $"Received session state change to {e.NewSessionState} when already disposed");
            }
        }

        /// <summary>
        /// Raised when the runspace changes by entering a remote session or one in a different process.
        /// </summary>
        public event EventHandler<RunspaceChangedEventArgs> RunspaceChanged;

        private void OnRunspaceChanged(object sender, RunspaceChangedEventArgs e)
        {
            this.RunspaceChanged?.Invoke(sender, e);
        }

        /// <summary>
        /// Raised when the status of an executed command changes.
        /// </summary>
        public event EventHandler<ExecutionStatusChangedEventArgs> ExecutionStatusChanged;

        private void OnExecutionStatusChanged(
            ExecutionStatus executionStatus,
            ExecutionOptions executionOptions,
            bool hadErrors)
        {
            this.ExecutionStatusChanged?.Invoke(
                this,
                new ExecutionStatusChangedEventArgs(
                    executionStatus,
                    executionOptions,
                    hadErrors));
        }

        private void PowerShellContext_RunspaceChangedAsync(object sender, RunspaceChangedEventArgs e)
        {
            _languageServer?.SendNotification(
                "powerShell/runspaceChanged",
                new MinifiedRunspaceDetails(e.NewRunspace));
        }


        // TODO: Refactor this, RunspaceDetails, PowerShellVersion, and PowerShellVersionDetails
        // It's crazy that this is 4 different types.
        // P.S. MinifiedRunspaceDetails use to be called RunspaceDetails... as in, there were 2 DIFFERENT
        // RunspaceDetails types in this codebase but I've changed it to be minified since the type is
        // slightly simpler than the other RunspaceDetails.
        public class MinifiedRunspaceDetails
        {
            public PowerShellVersion PowerShellVersion { get; set; }

            public RunspaceLocation RunspaceType { get; set; }

            public string ConnectionString { get; set; }

            public MinifiedRunspaceDetails()
            {
            }

            public MinifiedRunspaceDetails(RunspaceDetails eventArgs)
            {
                this.PowerShellVersion = new PowerShellVersion(eventArgs.PowerShellVersion);
                this.RunspaceType = eventArgs.Location;
                this.ConnectionString = eventArgs.ConnectionString;
            }
        }

        /// <summary>
        /// Event hook on the PowerShell context to listen for changes in script execution status
        /// </summary>
        /// <param name="sender">the PowerShell context sending the execution event</param>
        /// <param name="e">details of the execution status change</param>
        private void PowerShellContext_ExecutionStatusChangedAsync(object sender, ExecutionStatusChangedEventArgs e)
        {
            // The cancelling of the prompt (PSReadLine) causes an ExecutionStatus.Aborted to be sent after every
            // actual execution (ExecutionStatus.Running) on the pipeline. We ignore that event since it's counterintuitive to
            // the goal of this method which is to send updates when the pipeline is actually running something.
<<<<<<< HEAD
            var options = e?.ExecutionOptions;
            if (options == null || !options.IsReadLine)
=======
            // In the event that we don't know if it was a ReadLine cancel, we default to sending the notification.
            if (!e?.ExecutionOptions?.IsReadLine ?? true)
>>>>>>> f2a205af
            {
                _languageServer?.SendNotification(
                    "powerShell/executionStatusChanged",
                    e);
            }
        }

        #endregion

        #region Private Methods

        private IEnumerable<TResult> ExecuteCommandInDebugger<TResult>(PSCommand psCommand, bool sendOutputToHost)
        {
            this.logger.LogTrace(
                string.Format(
                    "Attempting to execute command(s) in the debugger:\r\n\r\n{0}",
                    GetStringForPSCommand(psCommand)));

            IEnumerable<TResult> output =
                this.versionSpecificOperations.ExecuteCommandInDebugger<TResult>(
                    this,
                    this.CurrentRunspace.Runspace,
                    psCommand,
                    sendOutputToHost,
                    out DebuggerResumeAction? debuggerResumeAction);

            if (debuggerResumeAction.HasValue)
            {
                // Resume the debugger with the specificed action
                this.ResumeDebugger(
                    debuggerResumeAction.Value,
                    shouldWaitForExit: false);
            }

            return output;
        }

        internal void WriteOutput(string outputString, bool includeNewLine)
        {
            this.WriteOutput(
                outputString,
                includeNewLine,
                OutputType.Normal);
        }

        internal void WriteOutput(
            string outputString,
            bool includeNewLine,
            OutputType outputType)
        {
            if (this.ConsoleWriter != null)
            {
                this.ConsoleWriter.WriteOutput(
                    outputString,
                    includeNewLine,
                    outputType);
            }
        }

        private void WriteExceptionToHost(Exception e)
        {
            const string ExceptionFormat =
                "{0}\r\n{1}\r\n    + CategoryInfo          : {2}\r\n    + FullyQualifiedErrorId : {3}";

            IContainsErrorRecord containsErrorRecord = e as IContainsErrorRecord;

            if (containsErrorRecord == null ||
                containsErrorRecord.ErrorRecord == null)
            {
                this.WriteError(e.Message, null, 0, 0);
                return;
            }

            ErrorRecord errorRecord = containsErrorRecord.ErrorRecord;
            if (errorRecord.InvocationInfo == null)
            {
                this.WriteError(errorRecord.ToString(), String.Empty, 0, 0);
                return;
            }

            string errorRecordString = errorRecord.ToString();
            if ((errorRecord.InvocationInfo.PositionMessage != null) &&
                errorRecordString.IndexOf(errorRecord.InvocationInfo.PositionMessage, StringComparison.Ordinal) != -1)
            {
                this.WriteError(errorRecordString);
                return;
            }

            string message =
                string.Format(
                    CultureInfo.InvariantCulture,
                    ExceptionFormat,
                    errorRecord.ToString(),
                    errorRecord.InvocationInfo.PositionMessage,
                    errorRecord.CategoryInfo,
                    errorRecord.FullyQualifiedErrorId);

            this.WriteError(message);
        }

        private void WriteError(
            string errorMessage,
            string filePath,
            int lineNumber,
            int columnNumber)
        {
            const string ErrorLocationFormat = "At {0}:{1} char:{2}";

            this.WriteError(
                errorMessage +
                Environment.NewLine +
                string.Format(
                    ErrorLocationFormat,
                    String.IsNullOrEmpty(filePath) ? "line" : filePath,
                    lineNumber,
                    columnNumber));
        }

        private void WriteError(string errorMessage)
        {
            if (this.ConsoleWriter != null)
            {
                this.ConsoleWriter.WriteOutput(
                    errorMessage,
                    true,
                    OutputType.Error,
                    ConsoleColor.Red,
                    ConsoleColor.Black);
            }
        }

        void powerShell_InvocationStateChanged(object sender, PSInvocationStateChangedEventArgs e)
        {
            SessionStateChangedEventArgs eventArgs = TranslateInvocationStateInfo(e.InvocationStateInfo);
            this.OnSessionStateChanged(this, eventArgs);
        }

        private static SessionStateChangedEventArgs TranslateInvocationStateInfo(PSInvocationStateInfo invocationState)
        {
            PowerShellContextState newState = PowerShellContextState.Unknown;
            PowerShellExecutionResult executionResult = PowerShellExecutionResult.NotFinished;

            switch (invocationState.State)
            {
                case PSInvocationState.NotStarted:
                    newState = PowerShellContextState.NotStarted;
                    break;

                case PSInvocationState.Failed:
                    newState = PowerShellContextState.Ready;
                    executionResult = PowerShellExecutionResult.Failed;
                    break;

                case PSInvocationState.Disconnected:
                    // TODO: Any extra work to do in this case?
                    // TODO: Is this a unique state that can be re-connected?
                    newState = PowerShellContextState.Disposed;
                    executionResult = PowerShellExecutionResult.Stopped;
                    break;

                case PSInvocationState.Running:
                    newState = PowerShellContextState.Running;
                    break;

                case PSInvocationState.Completed:
                    newState = PowerShellContextState.Ready;
                    executionResult = PowerShellExecutionResult.Completed;
                    break;

                case PSInvocationState.Stopping:
                    newState = PowerShellContextState.Aborting;
                    break;

                case PSInvocationState.Stopped:
                    newState = PowerShellContextState.Ready;
                    executionResult = PowerShellExecutionResult.Aborted;
                    break;

                default:
                    newState = PowerShellContextState.Unknown;
                    break;
            }

            return
                new SessionStateChangedEventArgs(
                    newState,
                    executionResult,
                    invocationState.Reason);
        }

        private Command GetOutputCommand(bool endOfStatement)
        {
            Command outputCommand =
                new Command(
                    command: this.PromptNest.IsInDebugger ? "Out-String" : "Out-Default",
                    isScript: false,
                    useLocalScope: true);

            if (this.PromptNest.IsInDebugger)
            {
                // Out-String needs the -Stream parameter added
                outputCommand.Parameters.Add("Stream");
            }

            return outputCommand;
        }

        private static string GetStringForPSCommand(PSCommand psCommand)
        {
            StringBuilder stringBuilder = new StringBuilder();

            foreach (var command in psCommand.Commands)
            {
                stringBuilder.Append("    ");
                stringBuilder.Append(command.CommandText);
                foreach (var param in command.Parameters)
                {
                    if (param.Name != null)
                    {
                        stringBuilder.Append($" -{param.Name} {param.Value}");
                    }
                    else
                    {
                        stringBuilder.Append($" {param.Value}");
                    }
                }

                stringBuilder.AppendLine();
            }

            return stringBuilder.ToString();
        }

        private void SetExecutionPolicy(ExecutionPolicy desiredExecutionPolicy)
        {
            var currentPolicy = ExecutionPolicy.Undefined;

            // Get the current execution policy so that we don't set it higher than it already is
            this.powerShell.Commands.AddCommand("Get-ExecutionPolicy");

            var result = this.powerShell.Invoke<ExecutionPolicy>();
            if (result.Count > 0)
            {
                currentPolicy = result.FirstOrDefault();
            }

            if (desiredExecutionPolicy < currentPolicy ||
                desiredExecutionPolicy == ExecutionPolicy.Bypass ||
                currentPolicy == ExecutionPolicy.Undefined)
            {
                this.logger.LogTrace(
                    string.Format(
                        "Setting execution policy:\r\n    Current = ExecutionPolicy.{0}\r\n    Desired = ExecutionPolicy.{1}",
                        currentPolicy,
                        desiredExecutionPolicy));

                this.powerShell.Commands.Clear();
                this.powerShell
                    .AddCommand("Set-ExecutionPolicy")
                    .AddParameter("ExecutionPolicy", desiredExecutionPolicy)
                    .AddParameter("Scope", ExecutionPolicyScope.Process)
                    .AddParameter("Force");

                try
                {
                    this.powerShell.Invoke();
                }
                catch (CmdletInvocationException e)
                {
                    this.logger.LogException(
                        $"An error occurred while calling Set-ExecutionPolicy, the desired policy of {desiredExecutionPolicy} may not be set.",
                        e);
                }

                this.powerShell.Commands.Clear();
            }
            else
            {
                this.logger.LogTrace(
                    string.Format(
                        "Current execution policy: ExecutionPolicy.{0}",
                        currentPolicy));

            }
        }

        private SessionDetails GetSessionDetails(Func<PSCommand, PSObject> invokeAction)
        {
            try
            {
                this.mostRecentSessionDetails =
                    new SessionDetails(
                        invokeAction(
                            SessionDetails.GetDetailsCommand()));

                return this.mostRecentSessionDetails;
            }
            catch (RuntimeException e)
            {
                this.logger.LogTrace(
                    "Runtime exception occurred while gathering runspace info:\r\n\r\n" + e.ToString());
            }
            catch (ArgumentNullException)
            {
                this.logger.LogError(
                    "Could not retrieve session details but no exception was thrown.");
            }

            // TODO: Return a harmless object if necessary
            this.mostRecentSessionDetails = null;
            return this.mostRecentSessionDetails;
        }

        private async Task<SessionDetails> GetSessionDetailsInRunspaceAsync()
        {
            using (RunspaceHandle runspaceHandle = await this.GetRunspaceHandleAsync())
            {
                return this.GetSessionDetailsInRunspace(runspaceHandle.Runspace);
            }
        }

        private SessionDetails GetSessionDetailsInRunspace(Runspace runspace)
        {
            SessionDetails sessionDetails =
                this.GetSessionDetails(
                    command =>
                    {
                        using (PowerShell powerShell = PowerShell.Create())
                        {
                            powerShell.Runspace = runspace;
                            powerShell.Commands = command;

                            return
                                powerShell
                                    .Invoke()
                                    .FirstOrDefault();
                        }
                    });

            return sessionDetails;
        }

        private SessionDetails GetSessionDetailsInDebugger()
        {
            return this.GetSessionDetails(
                command =>
                {
                    // Use LastOrDefault to get the last item returned.  This
                    // is necessary because advanced prompt functions (like those
                    // in posh-git) may return multiple objects in the result.
                    return
                        this.ExecuteCommandInDebugger<PSObject>(command, false)
                            .LastOrDefault();
                });
        }

        private SessionDetails GetSessionDetailsInNestedPipeline()
        {
            // We don't need to check what thread we're on here. If it's a local
            // nested pipeline then we will already be on the correct thread, and
            // non-debugger nested pipelines aren't supported in remote runspaces.
            return this.GetSessionDetails(
                command =>
                {
                    using (var localPwsh = PowerShell.Create(RunspaceMode.CurrentRunspace))
                    {
                        localPwsh.Commands = command;
                        return localPwsh.Invoke().FirstOrDefault();
                    }
                });
        }

        private void SetProfileVariableInCurrentRunspace(ProfilePaths profilePaths)
        {
            // Create the $profile variable
            PSObject profile = new PSObject(profilePaths.CurrentUserCurrentHost);

            profile.Members.Add(
                new PSNoteProperty(
                    nameof(profilePaths.AllUsersAllHosts),
                    profilePaths.AllUsersAllHosts));

            profile.Members.Add(
                new PSNoteProperty(
                    nameof(profilePaths.AllUsersCurrentHost),
                    profilePaths.AllUsersCurrentHost));

            profile.Members.Add(
                new PSNoteProperty(
                    nameof(profilePaths.CurrentUserAllHosts),
                    profilePaths.CurrentUserAllHosts));

            profile.Members.Add(
                new PSNoteProperty(
                    nameof(profilePaths.CurrentUserCurrentHost),
                    profilePaths.CurrentUserCurrentHost));

            this.logger.LogTrace(
                string.Format(
                    "Setting $profile variable in runspace.  Current user host profile path: {0}",
                    profilePaths.CurrentUserCurrentHost));

            // Set the variable in the runspace
            this.powerShell.Commands.Clear();
            this.powerShell
                .AddCommand("Set-Variable")
                .AddParameter("Name", "profile")
                .AddParameter("Value", profile)
                .AddParameter("Option", "None");
            this.powerShell.Invoke();
            this.powerShell.Commands.Clear();
        }

        private void HandleRunspaceStateChanged(object sender, RunspaceStateEventArgs args)
        {
            switch (args.RunspaceStateInfo.State)
            {
                case RunspaceState.Opening:
                case RunspaceState.Opened:
                    // These cases don't matter, just return
                    return;

                case RunspaceState.Closing:
                case RunspaceState.Closed:
                case RunspaceState.Broken:
                    // If the runspace closes or fails, pop the runspace
                    ((IHostSupportsInteractiveSession)this).PopRunspace();
                    break;
            }
        }

        #endregion

        #region Events

        // NOTE: This event is 'internal' because the DebugService provides
        //       the publicly consumable event.
        internal event EventHandler<DebuggerStopEventArgs> DebuggerStop;

        /// <summary>
        /// Raised when the debugger is resumed after it was previously stopped.
        /// </summary>
        public event EventHandler<DebuggerResumeAction> DebuggerResumed;

        private void StartCommandLoopOnRunspaceAvailable()
        {
            if (Interlocked.CompareExchange(ref this.isCommandLoopRestarterSet, 1, 1) == 1)
            {
                return;
            }

            EventHandler<RunspaceAvailabilityEventArgs> handler = null;
            handler = (runspace, eventArgs) =>
            {
                if (eventArgs.RunspaceAvailability != RunspaceAvailability.Available ||
                    this.versionSpecificOperations.IsDebuggerStopped(this.PromptNest, (Runspace)runspace))
                {
                    return;
                }

                ((Runspace)runspace).AvailabilityChanged -= handler;
                Interlocked.Exchange(ref this.isCommandLoopRestarterSet, 0);
                this.ConsoleReader?.StartCommandLoop();
            };

            this.CurrentRunspace.Runspace.AvailabilityChanged += handler;
            Interlocked.Exchange(ref this.isCommandLoopRestarterSet, 1);
        }

        private void OnDebuggerStop(object sender, DebuggerStopEventArgs e)
        {
            // We maintain the current stop event args so that we can use it in the DebugServer to fire the "stopped" event
            // when the DebugServer is fully started.
            CurrentDebuggerStopEventArgs = e;

            if (!IsDebugServerActive)
            {
                _languageServer.SendNotification("powerShell/startDebugger");
            }

            if (CurrentRunspace.Context == RunspaceContext.Original)
            {
                StartCommandLoopOnRunspaceAvailable();
            }

            this.logger.LogTrace("Debugger stopped execution.");

            PromptNest.PushPromptContext(
                IsCurrentRunspaceOutOfProcess()
                    ? PromptNestFrameType.Debug | PromptNestFrameType.Remote
                    : PromptNestFrameType.Debug);

            ThreadController localThreadController = PromptNest.GetThreadController();

            // Update the session state
            this.OnSessionStateChanged(
                this,
                new SessionStateChangedEventArgs(
                    PowerShellContextState.Ready,
                    PowerShellExecutionResult.Stopped,
                    null));

                // Get the session details and push the current
                // runspace if the session has changed
                SessionDetails sessionDetails = null;
                try
                {
                    sessionDetails = this.GetSessionDetailsInDebugger();
                }
                catch (InvalidOperationException)
                {
                    this.logger.LogTrace(
                        "Attempting to get session details failed, most likely due to a running pipeline that is attempting to stop.");
                }

            if (!localThreadController.FrameExitTask.Task.IsCompleted)
            {
                // Push the current runspace if the session has changed
                this.UpdateRunspaceDetailsIfSessionChanged(sessionDetails, isDebuggerStop: true);

                // Raise the event for the debugger service
                this.DebuggerStop?.Invoke(sender, e);
            }

            this.logger.LogTrace("Starting pipeline thread message loop...");

            Task<IPipelineExecutionRequest> localPipelineExecutionTask =
                localThreadController.TakeExecutionRequestAsync();
            Task<DebuggerResumeAction> localDebuggerStoppedTask =
                localThreadController.Exit();
            while (true)
            {
                int taskIndex =
                    Task.WaitAny(
                        localDebuggerStoppedTask,
                        localPipelineExecutionTask);

                if (taskIndex == 0)
                {
                    // Write a new output line before continuing
                    this.WriteOutput("", true);

                    e.ResumeAction = localDebuggerStoppedTask.GetAwaiter().GetResult();
                    this.logger.LogTrace("Received debugger resume action " + e.ResumeAction.ToString());

                    // Since we are no longer at a breakpoint, we set this to null.
                    CurrentDebuggerStopEventArgs = null;

                    // Notify listeners that the debugger has resumed
                    this.DebuggerResumed?.Invoke(this, e.ResumeAction);

                    // Pop the current RunspaceDetails if we were attached
                    // to a runspace and the resume action is Stop
                    if (this.CurrentRunspace.Context == RunspaceContext.DebuggedRunspace &&
                        e.ResumeAction == DebuggerResumeAction.Stop)
                    {
                        this.PopRunspace();
                    }
                    else if (e.ResumeAction != DebuggerResumeAction.Stop)
                    {
                        // Update the session state
                        this.OnSessionStateChanged(
                            this,
                            new SessionStateChangedEventArgs(
                                PowerShellContextState.Running,
                                PowerShellExecutionResult.NotFinished,
                                null));
                    }

                    break;
                }
                else if (taskIndex == 1)
                {
                    this.logger.LogTrace("Received pipeline thread execution request.");

                    IPipelineExecutionRequest executionRequest = localPipelineExecutionTask.Result;
                    localPipelineExecutionTask = localThreadController.TakeExecutionRequestAsync();
                    executionRequest.ExecuteAsync().GetAwaiter().GetResult();

                    this.logger.LogTrace("Pipeline thread execution completed.");

                    if (!this.versionSpecificOperations.IsDebuggerStopped(
                        this.PromptNest,
                        this.CurrentRunspace.Runspace))
                    {
                        // Since we are no longer at a breakpoint, we set this to null.
                        CurrentDebuggerStopEventArgs = null;

                        if (this.CurrentRunspace.Context == RunspaceContext.DebuggedRunspace)
                        {
                            // Notify listeners that the debugger has resumed
                            this.DebuggerResumed?.Invoke(this, DebuggerResumeAction.Stop);

                            // We're detached from the runspace now, send a runspace update.
                            this.PopRunspace();
                        }

                        // If the executed command caused the debugger to exit, break
                        // from the pipeline loop
                        break;
                    }
                }
                else
                {
                    // TODO: How to handle this?
                }
            }

            PromptNest.PopPromptContext();
        }

        // NOTE: This event is 'internal' because the DebugService provides
        //       the publicly consumable event.
        internal event EventHandler<BreakpointUpdatedEventArgs> BreakpointUpdated;

        private void OnBreakpointUpdated(object sender, BreakpointUpdatedEventArgs e)
        {
            this.BreakpointUpdated?.Invoke(sender, e);
        }

        #endregion

        #region Nested Classes

        private void ConfigureRunspaceCapabilities(RunspaceDetails runspaceDetails)
        {
            DscBreakpointCapability.CheckForCapability(this.CurrentRunspace, this, this.logger);
        }

        private void PushRunspace(RunspaceDetails newRunspaceDetails)
        {
            this.logger.LogTrace(
                $"Pushing {this.CurrentRunspace.Location} ({this.CurrentRunspace.Context}), new runspace is {newRunspaceDetails.Location} ({newRunspaceDetails.Context}), connection: {newRunspaceDetails.ConnectionString}");

            RunspaceDetails previousRunspace = this.CurrentRunspace;

            if (newRunspaceDetails.Context == RunspaceContext.DebuggedRunspace)
            {
                this.WriteOutput(
                    $"Entering debugged runspace on {newRunspaceDetails.Location.ToString().ToLower()} machine {newRunspaceDetails.SessionDetails.ComputerName}",
                    true);
            }

            // Switch out event handlers if necessary
            if (CheckIfRunspaceNeedsEventHandlers(newRunspaceDetails))
            {
                this.CleanupRunspace(previousRunspace);
                this.ConfigureRunspace(newRunspaceDetails);
            }

            this.runspaceStack.Push(previousRunspace);
            this.CurrentRunspace = newRunspaceDetails;

            // Check for runspace capabilities
            this.ConfigureRunspaceCapabilities(newRunspaceDetails);

            this.OnRunspaceChanged(
                this,
                new RunspaceChangedEventArgs(
                    RunspaceChangeAction.Enter,
                    previousRunspace,
                    this.CurrentRunspace));
        }

        private void UpdateRunspaceDetailsIfSessionChanged(SessionDetails sessionDetails, bool isDebuggerStop = false)
        {
            RunspaceDetails newRunspaceDetails = null;

            // If we've exited an entered process or debugged runspace, pop what we've
            // got before we evaluate where we're at
            if (
                (this.CurrentRunspace.Context == RunspaceContext.DebuggedRunspace &&
                 this.CurrentRunspace.SessionDetails.InstanceId != sessionDetails.InstanceId) ||
                (this.CurrentRunspace.Context == RunspaceContext.EnteredProcess &&
                 this.CurrentRunspace.SessionDetails.ProcessId != sessionDetails.ProcessId))
            {
                this.PopRunspace();
            }

            // Are we in a new session that the PushRunspace command won't
            // notify us about?
            //
            // Possible cases:
            // - Debugged runspace in a local or remote session
            // - Entered process in a remote session
            //
            // We don't need additional logic to check for the cases that
            // PowerShell would have notified us about because the CurrentRunspace
            // will already be updated by PowerShell by the time we reach
            // these checks.

            if (this.CurrentRunspace.SessionDetails.InstanceId != sessionDetails.InstanceId && isDebuggerStop)
            {
                // Are we on a local or remote computer?
                bool differentComputer =
                    !string.Equals(
                        sessionDetails.ComputerName,
                        this.initialRunspace.SessionDetails.ComputerName,
                        StringComparison.CurrentCultureIgnoreCase);

                // We started debugging a runspace
                newRunspaceDetails =
                    RunspaceDetails.CreateFromDebugger(
                        this.CurrentRunspace,
                        differentComputer ? RunspaceLocation.Remote : RunspaceLocation.Local,
                        RunspaceContext.DebuggedRunspace,
                        sessionDetails);
            }
            else if (this.CurrentRunspace.SessionDetails.ProcessId != sessionDetails.ProcessId)
            {
                // We entered a different PowerShell host process
                newRunspaceDetails =
                    RunspaceDetails.CreateFromContext(
                        this.CurrentRunspace,
                        RunspaceContext.EnteredProcess,
                        sessionDetails);
            }

            if (newRunspaceDetails != null)
            {
                this.PushRunspace(newRunspaceDetails);
            }
        }

        private void PopRunspace()
        {
            if (this.SessionState != PowerShellContextState.Disposed)
            {
                if (this.runspaceStack.Count > 0)
                {
                    RunspaceDetails previousRunspace = this.CurrentRunspace;
                    this.CurrentRunspace = this.runspaceStack.Pop();

                    this.logger.LogTrace(
                        $"Popping {previousRunspace.Location} ({previousRunspace.Context}), new runspace is {this.CurrentRunspace.Location} ({this.CurrentRunspace.Context}), connection: {this.CurrentRunspace.ConnectionString}");

                    if (previousRunspace.Context == RunspaceContext.DebuggedRunspace)
                    {
                        this.WriteOutput(
                            $"Leaving debugged runspace on {previousRunspace.Location.ToString().ToLower()} machine {previousRunspace.SessionDetails.ComputerName}",
                            true);
                    }

                    // Switch out event handlers if necessary
                    if (CheckIfRunspaceNeedsEventHandlers(previousRunspace))
                    {
                        this.CleanupRunspace(previousRunspace);
                        this.ConfigureRunspace(this.CurrentRunspace);
                    }

                    this.OnRunspaceChanged(
                        this,
                        new RunspaceChangedEventArgs(
                            RunspaceChangeAction.Exit,
                            previousRunspace,
                            this.CurrentRunspace));
                }
                else
                {
                    this.logger.LogError(
                        "Caller attempted to pop a runspace when no runspaces are on the stack.");
                }
            }
        }

        #endregion

        #region IHostSupportsInteractiveSession Implementation

        bool IHostSupportsInteractiveSession.IsRunspacePushed
        {
            get
            {
                return this.runspaceStack.Count > 0;
            }
        }

        Runspace IHostSupportsInteractiveSession.Runspace
        {
            get
            {
                return this.CurrentRunspace.Runspace;
            }
        }

        void IHostSupportsInteractiveSession.PushRunspace(Runspace runspace)
        {
            // Get the session details for the new runspace
            SessionDetails sessionDetails = this.GetSessionDetailsInRunspace(runspace);

            this.PushRunspace(
                RunspaceDetails.CreateFromRunspace(
                    runspace,
                    sessionDetails,
                    this.logger));
        }

        void IHostSupportsInteractiveSession.PopRunspace()
        {
            this.PopRunspace();
        }

        #endregion
    }
}<|MERGE_RESOLUTION|>--- conflicted
+++ resolved
@@ -1841,13 +1841,9 @@
             // The cancelling of the prompt (PSReadLine) causes an ExecutionStatus.Aborted to be sent after every
             // actual execution (ExecutionStatus.Running) on the pipeline. We ignore that event since it's counterintuitive to
             // the goal of this method which is to send updates when the pipeline is actually running something.
-<<<<<<< HEAD
+            // In the event that we don't know if it was a ReadLine cancel, we default to sending the notification.
             var options = e?.ExecutionOptions;
             if (options == null || !options.IsReadLine)
-=======
-            // In the event that we don't know if it was a ReadLine cancel, we default to sending the notification.
-            if (!e?.ExecutionOptions?.IsReadLine ?? true)
->>>>>>> f2a205af
             {
                 _languageServer?.SendNotification(
                     "powerShell/executionStatusChanged",
