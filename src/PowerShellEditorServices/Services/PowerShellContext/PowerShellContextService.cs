// Copyright (c) Microsoft Corporation.
// Licensed under the MIT License.

using System;
using System.Collections.Generic;
using System.ComponentModel;
using System.Diagnostics.CodeAnalysis;
using System.IO;
using System.Linq;
using System.Management.Automation.Host;
using System.Management.Automation.Remoting;
using System.Management.Automation.Runspaces;
using System.Reflection;
using System.Text;
using System.Threading;
using System.Threading.Tasks;
using Microsoft.Extensions.Logging;
using Microsoft.PowerShell.EditorServices.Handlers;
using Microsoft.PowerShell.EditorServices.Hosting;
using Microsoft.PowerShell.EditorServices.Logging;
using Microsoft.PowerShell.EditorServices.Services.PowerShellContext;
using Microsoft.PowerShell.EditorServices.Utility;

namespace Microsoft.PowerShell.EditorServices.Services
{
    using System.Management.Automation;
    using Microsoft.PowerShell.EditorServices.Handlers;
    using Microsoft.PowerShell.EditorServices.Hosting;
    using Microsoft.PowerShell.EditorServices.Services.PowerShellContext;

    /// <summary>
    /// Manages the lifetime and usage of a PowerShell session.
    /// Handles nested PowerShell prompts and also manages execution of
    /// commands whether inside or outside of the debugger.
    /// </summary>
    internal class PowerShellContextService : IHostSupportsInteractiveSession
    {
        private static readonly string s_commandsModulePath = Path.GetFullPath(
            Path.Combine(
                Path.GetDirectoryName(Assembly.GetExecutingAssembly().Location),
                "../../Commands/PowerShellEditorServices.Commands.psd1"));

        private static readonly Action<Runspace, ApartmentState> s_runspaceApartmentStateSetter;
        private static readonly PropertyInfo s_writeStreamProperty;
        private static readonly object s_errorStreamValue;

        [SuppressMessage("Performance", "CA1810:Initialize reference type static fields inline", Justification = "cctor needed for version specific initialization")]
        static PowerShellContextService()
        {
            // PowerShell ApartmentState APIs aren't available in PSStandard, so we need to use reflection.
            if (!VersionUtils.IsNetCore || VersionUtils.IsPS7OrGreater)
            {
                MethodInfo setterInfo = typeof(Runspace).GetProperty("ApartmentState").GetSetMethod();
                Delegate setter = Delegate.CreateDelegate(typeof(Action<Runspace, ApartmentState>), firstArgument: null, method: setterInfo);
                s_runspaceApartmentStateSetter = (Action<Runspace, ApartmentState>)setter;
            }

            if (VersionUtils.IsPS7OrGreater)
            {
                // Used to write ErrorRecords to the Error stream. Using Public and NonPublic because the plan is to make this property
                // public in 7.0.1
                s_writeStreamProperty = typeof(PSObject).GetProperty("WriteStream", BindingFlags.Instance | BindingFlags.NonPublic | BindingFlags.Public);
                Type writeStreamType = typeof(PSObject).Assembly.GetType("System.Management.Automation.WriteStreamType");
                s_errorStreamValue = Enum.Parse(writeStreamType, "Error");
            }
        }

        #region Fields

        private readonly SemaphoreSlim resumeRequestHandle = AsyncUtils.CreateSimpleLockingSemaphore();
        private readonly SessionStateLock sessionStateLock = new SessionStateLock();

        private readonly OmniSharp.Extensions.LanguageServer.Protocol.Server.ILanguageServerFacade _languageServer;
        private readonly bool isPSReadLineEnabled;
        private readonly ILogger logger;

        private PowerShell powerShell;
        private bool ownsInitialRunspace;
        private RunspaceDetails initialRunspace;
        private SessionDetails mostRecentSessionDetails;

        private ProfilePathInfo profilePaths;

        private IVersionSpecificOperations versionSpecificOperations;

        private readonly Stack<RunspaceDetails> runspaceStack = new Stack<RunspaceDetails>();

        private int isCommandLoopRestarterSet;
        /// <summary>
        /// This is the default function to use for tab expansion.
        /// </summary>
        private static string tabExpansionFunctionText = @"
<# Options include:
     RelativeFilePaths - [bool]
         Always resolve file paths using Resolve-Path -Relative.
         The default is to use some heuristics to guess if relative or absolute is better.

   To customize your own custom options, pass a hashtable to CompleteInput, e.g.
         return [System.Management.Automation.CommandCompletion]::CompleteInput($inputScript, $cursorColumn,
             @{ RelativeFilePaths=$false }
#>

[CmdletBinding(DefaultParameterSetName = 'ScriptInputSet')]
Param(
    [Parameter(ParameterSetName = 'ScriptInputSet', Mandatory = $true, Position = 0)]
    [string] $inputScript,

    [Parameter(ParameterSetName = 'ScriptInputSet', Position = 1)]
    [int] $cursorColumn = $inputScript.Length,

    [Parameter(ParameterSetName = 'AstInputSet', Mandatory = $true, Position = 0)]
    [System.Management.Automation.Language.Ast] $ast,

    [Parameter(ParameterSetName = 'AstInputSet', Mandatory = $true, Position = 1)]
    [System.Management.Automation.Language.Token[]] $tokens,

    [Parameter(ParameterSetName = 'AstInputSet', Mandatory = $true, Position = 2)]
    [System.Management.Automation.Language.IScriptPosition] $positionOfCursor,

    [Parameter(ParameterSetName = 'ScriptInputSet', Position = 2)]
    [Parameter(ParameterSetName = 'AstInputSet', Position = 3)]
    [Hashtable] $options = $null
)

End
{
    if ($psCmdlet.ParameterSetName -eq 'ScriptInputSet')
    {
        return [System.Management.Automation.CommandCompletion]::CompleteInput(
            <#inputScript#>  $inputScript,
            <#cursorColumn#> $cursorColumn,
            <#options#>      $options)
    }
    else
    {
        return [System.Management.Automation.CommandCompletion]::CompleteInput(
            <#ast#>              $ast,
            <#tokens#>           $tokens,
            <#positionOfCursor#> $positionOfCursor,
            <#options#>          $options)
    }
}
        ";
        #endregion

        #region Properties

        private IPromptContext PromptContext { get; set; }

        private PromptNest PromptNest { get; set; }

        private InvocationEventQueue InvocationEventQueue { get; set; }

        private EngineIntrinsics EngineIntrinsics { get; set; }

        internal PSHost ExternalHost { get; set; }

        /// <summary>
        /// Gets a boolean that indicates whether the debugger is currently stopped,
        /// either at a breakpoint or because the user broke execution.
        /// </summary>
        public bool IsDebuggerStopped =>
            this.versionSpecificOperations.IsDebuggerStopped(
                PromptNest,
                CurrentRunspace.Runspace);

        /// <summary>
        /// Gets the current state of the session.
        /// </summary>
        public PowerShellContextState SessionState
        {
            get;
            private set;
        }

        /// <summary>
        /// Gets the PowerShell version details for the initial local runspace.
        /// </summary>
        public PowerShellVersionDetails LocalPowerShellVersion
        {
            get;
            private set;
        }

        /// <summary>
        /// Gets or sets an IHostOutput implementation for use in
        /// writing output to the console.
        /// </summary>
        private IHostOutput ConsoleWriter { get; set; }

        internal IHostInput ConsoleReader { get; private set; }

        /// <summary>
        /// Gets details pertaining to the current runspace.
        /// </summary>
        public RunspaceDetails CurrentRunspace
        {
            get;
            private set;
        }

        /// <summary>
        /// Gets a value indicating whether the current runspace
        /// is ready for a command
        /// </summary>
        public bool IsAvailable => this.SessionState == PowerShellContextState.Ready;

        /// <summary>
        /// Gets the working directory path the PowerShell context was inititially set when the debugger launches.
        /// This path is used to determine whether a script in the call stack is an "external" script.
        /// </summary>
        public string InitialWorkingDirectory { get; private set; }

        internal bool IsDebugServerActive { get; set; }

        internal DebuggerStopEventArgs CurrentDebuggerStopEventArgs { get; private set; }

        #endregion

        #region Constructors

        /// <summary>
        ///
        /// </summary>
        /// <param name="logger">An ILogger implementation used for writing log messages.</param>
        /// <param name="isPSReadLineEnabled">
        /// Indicates whether PSReadLine should be used if possible
        /// </param>
        public PowerShellContextService(
            ILogger logger,
            OmniSharp.Extensions.LanguageServer.Protocol.Server.ILanguageServerFacade languageServer,
            bool isPSReadLineEnabled)
        {
            logger.LogTrace("Instantiating PowerShellContextService and adding event handlers");
            _languageServer = languageServer;
            this.logger = logger;
            this.isPSReadLineEnabled = isPSReadLineEnabled;

            RunspaceChanged += PowerShellContext_RunspaceChangedAsync;
            ExecutionStatusChanged += PowerShellContext_ExecutionStatusChangedAsync;
        }

        [SuppressMessage("Design", "CA1062:Validate arguments of public methods", Justification = "Checked by Validate call")]
        public static PowerShellContextService Create(
            ILoggerFactory factory,
            OmniSharp.Extensions.LanguageServer.Protocol.Server.ILanguageServerFacade languageServer,
            HostStartupInfo hostStartupInfo)
        {
            Validate.IsNotNull(nameof(hostStartupInfo), hostStartupInfo);

            var logger = factory.CreateLogger<PowerShellContextService>();

            bool shouldUsePSReadLine = hostStartupInfo.ConsoleReplEnabled
                && !hostStartupInfo.UsesLegacyReadLine;

            var powerShellContext = new PowerShellContextService(
                logger,
                languageServer,
                shouldUsePSReadLine);

            EditorServicesPSHostUserInterface hostUserInterface =
                hostStartupInfo.ConsoleReplEnabled
                    ? (EditorServicesPSHostUserInterface) new TerminalPSHostUserInterface(powerShellContext, hostStartupInfo.PSHost, logger)
                    : new ProtocolPSHostUserInterface(languageServer, powerShellContext, logger);

            EditorServicesPSHost psHost =
                new EditorServicesPSHost(
                    powerShellContext,
                    hostStartupInfo,
                    hostUserInterface,
                    logger);

<<<<<<< HEAD
            if (hostStartupInfo.InitialSessionState.LanguageMode != PSLanguageMode.FullLanguage)
            {
                if(hostStartupInfo.AdditionalModules.Count > 0)
                {
                    hostStartupInfo.InitialSessionState.ImportPSModule(hostStartupInfo.AdditionalModules as string[]);
                }
=======
            logger.LogTrace("Creating initial PowerShell runspace");
            Runspace initialRunspace = PowerShellContextService.CreateRunspace(psHost, hostStartupInfo.LanguageMode);
            powerShellContext.Initialize(hostStartupInfo.ProfilePaths, initialRunspace, true, hostUserInterface);
            powerShellContext.ImportCommandsModuleAsync();
>>>>>>> d84bc510

                hostStartupInfo.InitialSessionState.ImportPSModule(new [] { s_commandsModulePath });
                if(!hostStartupInfo.InitialSessionState.Commands.Any(a=> a.Name.ToLower() == "tabexpansion2"))
                {
                    hostStartupInfo.InitialSessionState.Commands.Add(new SessionStateFunctionEntry("TabExpansion2", tabExpansionFunctionText));
                }
            }
            Runspace runspace = PowerShellContextService.CreateRunspace(psHost, hostStartupInfo.InitialSessionState);
            powerShellContext.Initialize(hostStartupInfo.ProfilePaths, runspace, true, hostUserInterface);
            // TODO: This can be moved to the point after the $psEditor object
            // gets initialized when that is done earlier than LanguageServer.Initialize
            if (hostStartupInfo.InitialSessionState.LanguageMode == PSLanguageMode.FullLanguage)
            {
                powerShellContext.ImportCommandsModuleAsync();
                foreach (string module in hostStartupInfo.AdditionalModules)
                {
                    var command =
                        new PSCommand()
                            .AddCommand("Microsoft.PowerShell.Core\\Import-Module")
                            .AddParameter("Name", module);

#pragma warning disable CS4014
                    // This call queues the loading on the pipeline thread, so no need to await
                    powerShellContext.ExecuteCommandAsync<PSObject>(
                        command,
                        sendOutputToHost: false,
                        sendErrorToHost: true);
#pragma warning restore CS4014
                }
            }

            return powerShellContext;
        }

        /// <summary>
        ///
        /// </summary>
        /// <param name="hostDetails"></param>
        /// <param name="powerShellContext"></param>
        /// <param name="hostUserInterface">The EditorServicesPSHostUserInterface to use for this instance.</param>
        /// <param name="logger">An ILogger implementation to use for this instance.</param>
        /// <returns></returns>
        public static Runspace CreateRunspace(
            HostStartupInfo hostDetails,
            PowerShellContextService powerShellContext,
            EditorServicesPSHostUserInterface hostUserInterface,
            ILogger logger)
        {
            Validate.IsNotNull(nameof(powerShellContext), powerShellContext);

            var psHost = new EditorServicesPSHost(powerShellContext, hostDetails, hostUserInterface, logger);
            powerShellContext.ConsoleWriter = hostUserInterface;
            powerShellContext.ConsoleReader = hostUserInterface;
            return CreateRunspace(psHost, hostDetails.InitialSessionState);
        }

        /// <summary>
        ///
        /// </summary>
        /// <param name="psHost">The PSHost that will be used for this Runspace.</param>
        /// <param name="initialSessionState">The initialSessionState inherited from the orginal PowerShell process. This will be used when creating runspaces so that we honor the same initialSessionState including allowed modules, cmdlets and language mode.</param>
        /// <returns></returns>
        internal static Runspace CreateRunspace(PSHost psHost, InitialSessionState initialSessionState)
        {
            Runspace runspace = RunspaceFactory.CreateRunspace(psHost, initialSessionState);

            // Windows PowerShell must be hosted in STA mode
            // This must be set on the runspace *before* it is opened
            if (s_runspaceApartmentStateSetter != null)
            {
                s_runspaceApartmentStateSetter(runspace, ApartmentState.STA);
            }

            runspace.ThreadOptions = PSThreadOptions.ReuseThread;
            runspace.Open();

            return runspace;
        }
        /// <summary>
        ///
        /// </summary>
        /// <param name="psHost">The PSHost that will be used for this Runspace.</param>
        /// <returns>Runspace object created from the specified PSHost</returns>
        public static Runspace CreateRunspace(PSHost psHost)
        {
            InitialSessionState initialSessionState;
            if (Environment.GetEnvironmentVariable("PSES_TEST_USE_CREATE_DEFAULT") == "1")
            {
                initialSessionState = InitialSessionState.CreateDefault();
            }
            else
            {
                initialSessionState = InitialSessionState.CreateDefault2();
            }
            return CreateRunspace(psHost, initialSessionState);
        }

        /// <summary>
        /// Initializes a new instance of the PowerShellContext class using
        /// an existing runspace for the session.
        /// </summary>
        /// <param name="profilePaths">An object containing the profile paths for the session.</param>
        /// <param name="initialRunspace">The initial runspace to use for this instance.</param>
        /// <param name="ownsInitialRunspace">If true, the PowerShellContext owns this runspace.</param>
        public void Initialize(
            ProfilePathInfo profilePaths,
            Runspace initialRunspace,
            bool ownsInitialRunspace)
        {
            this.Initialize(profilePaths, initialRunspace, ownsInitialRunspace, consoleHost: null);
        }

        /// <summary>
        /// Initializes a new instance of the PowerShellContext class using
        /// an existing runspace for the session.
        /// </summary>
        /// <param name="profilePaths">An object containing the profile paths for the session.</param>
        /// <param name="initialRunspace">The initial runspace to use for this instance.</param>
        /// <param name="ownsInitialRunspace">If true, the PowerShellContext owns this runspace.</param>
        /// <param name="consoleHost">An IHostOutput implementation.  Optional.</param>
        public void Initialize(
            ProfilePathInfo profilePaths,
            Runspace initialRunspace,
            bool ownsInitialRunspace,
            IHostOutput consoleHost)
        {
            Validate.IsNotNull("initialRunspace", initialRunspace);
            this.logger.LogTrace($"Initializing PowerShell context with runspace {initialRunspace.Name}");

            this.ownsInitialRunspace = ownsInitialRunspace;
            this.SessionState = PowerShellContextState.NotStarted;
            this.ConsoleWriter = consoleHost;
            this.ConsoleReader = consoleHost as IHostInput;

            // Get the PowerShell runtime version
            this.LocalPowerShellVersion =
                PowerShellVersionDetails.GetVersionDetails(
                    initialRunspace,
                    this.logger);

            this.powerShell = PowerShell.Create();
            this.powerShell.Runspace = initialRunspace;

            this.initialRunspace =
                new RunspaceDetails(
                    initialRunspace,
                    this.GetSessionDetailsInRunspace(initialRunspace),
                    this.LocalPowerShellVersion,
                    RunspaceLocation.Local,
                    RunspaceContext.Original,
                    connectionString: null);
            this.CurrentRunspace = this.initialRunspace;

            // Write out the PowerShell version for tracking purposes
            this.logger.LogInformation($"PowerShell Version: {this.LocalPowerShellVersion.Version}, Edition: {this.LocalPowerShellVersion.Edition}");

            Version powerShellVersion = this.LocalPowerShellVersion.Version;
            if (powerShellVersion >= new Version(5, 0))
            {
                this.versionSpecificOperations = new PowerShell5Operations();
            }
            else
            {
                throw new NotSupportedException(
                    "This computer has an unsupported version of PowerShell installed: " +
                    powerShellVersion.ToString());
            }

            // Set up the runspace
            this.ConfigureRunspace(this.CurrentRunspace);

            // Add runspace capabilities
            this.ConfigureRunspaceCapabilities(this.CurrentRunspace);

            // Set the $profile variable in the runspace
            this.profilePaths = profilePaths;
            if (profilePaths != null)
            {
                this.SetProfileVariableInCurrentRunspace(profilePaths);
            }

            // Now that initialization is complete we can watch for InvocationStateChanged
            this.SessionState = PowerShellContextState.Ready;

            // EngineIntrinsics is used in some instances to interact with the initial
            // runspace without having to wait for PSReadLine to check for events.
            this.EngineIntrinsics =
                initialRunspace
                    .SessionStateProxy
                    .PSVariable
                    .GetValue("ExecutionContext")
                    as EngineIntrinsics;

            // The external host is used to properly exit from a nested prompt that
            // was entered by the user.
            this.ExternalHost =
                initialRunspace
                    .SessionStateProxy
                    .PSVariable
                    .GetValue("Host")
                    as PSHost;

            // Now that the runspace is ready, enqueue it for first use
            this.PromptNest = new PromptNest(
                this,
                this.powerShell,
                this.ConsoleReader,
                this.versionSpecificOperations);
            this.InvocationEventQueue = InvocationEventQueue.Create(this, this.PromptNest);

            if (powerShellVersion.Major >= 5 &&
                this.isPSReadLineEnabled &&
                PSReadLinePromptContext.TryGetPSReadLineProxy(logger, initialRunspace, out PSReadLineProxy proxy))
            {
                this.PromptContext = new PSReadLinePromptContext(
                    this,
                    this.PromptNest,
                    this.InvocationEventQueue,
                    proxy);
            }
            else
            {
                this.PromptContext = new LegacyReadLineContext(this);
            }

            if (VersionUtils.IsWindows && initialRunspace.InitialSessionState.LanguageMode == PSLanguageMode.FullLanguage)
            {
                this.SetExecutionPolicy();
            }
        }

        /// <summary>
        /// Imports the PowerShellEditorServices.Commands module into
        /// the runspace.  This method will be moved somewhere else soon.
        /// </summary>
        /// <returns></returns>
        public Task ImportCommandsModuleAsync() => ImportCommandsModuleAsync(s_commandsModulePath);

        public Task ImportCommandsModuleAsync(string path)
        {
            this.logger.LogTrace($"Importing PowershellEditorServices commands from {path}");

            PSCommand importCommand = new PSCommand()
                .AddCommand("Import-Module")
                .AddArgument(path);

            return this.ExecuteCommandAsync<PSObject>(importCommand, sendOutputToHost: false, sendErrorToHost: false);
        }

        private static bool CheckIfRunspaceNeedsEventHandlers(RunspaceDetails runspaceDetails)
        {
            // The only types of runspaces that need to be configured are:
            // - Locally created runspaces
            // - Local process entered with Enter-PSHostProcess
            // - Remote session entered with Enter-PSSession
            return
                (runspaceDetails.Location == RunspaceLocation.Local &&
                 (runspaceDetails.Context == RunspaceContext.Original ||
                  runspaceDetails.Context == RunspaceContext.EnteredProcess)) ||
                (runspaceDetails.Location == RunspaceLocation.Remote && runspaceDetails.Context == RunspaceContext.Original);
        }

        private void ConfigureRunspace(RunspaceDetails runspaceDetails)
        {
            this.logger.LogTrace("Configuring Runspace");
            runspaceDetails.Runspace.StateChanged += this.HandleRunspaceStateChanged;
            if (runspaceDetails.Runspace.Debugger != null)
            {
                runspaceDetails.Runspace.Debugger.BreakpointUpdated += OnBreakpointUpdated;
                runspaceDetails.Runspace.Debugger.DebuggerStop += OnDebuggerStop;
            }

            this.versionSpecificOperations.ConfigureDebugger(runspaceDetails.Runspace);
        }

        private void CleanupRunspace(RunspaceDetails runspaceDetails)
        {
            this.logger.LogTrace("Cleaning Up Runspace");
            runspaceDetails.Runspace.StateChanged -= this.HandleRunspaceStateChanged;
            if (runspaceDetails.Runspace.Debugger != null)
            {
                runspaceDetails.Runspace.Debugger.BreakpointUpdated -= OnBreakpointUpdated;
                runspaceDetails.Runspace.Debugger.DebuggerStop -= OnDebuggerStop;
            }
        }

        #endregion

        #region Public Methods

        /// <summary>
        /// Gets a RunspaceHandle for the session's runspace.  This
        /// handle is used to gain temporary ownership of the runspace
        /// so that commands can be executed against it directly.
        /// </summary>
        /// <returns>A RunspaceHandle instance that gives access to the session's runspace.</returns>
        public Task<RunspaceHandle> GetRunspaceHandleAsync()
        {
            return this.GetRunspaceHandleImplAsync(CancellationToken.None, isReadLine: false);
        }

        /// <summary>
        /// Gets a RunspaceHandle for the session's runspace.  This
        /// handle is used to gain temporary ownership of the runspace
        /// so that commands can be executed against it directly.
        /// </summary>
        /// <param name="cancellationToken">A CancellationToken that can be used to cancel the request.</param>
        /// <returns>A RunspaceHandle instance that gives access to the session's runspace.</returns>
        public Task<RunspaceHandle> GetRunspaceHandleAsync(CancellationToken cancellationToken)
        {
            return this.GetRunspaceHandleImplAsync(cancellationToken, isReadLine: false);
        }

        /// <summary>
        /// Executes a PSCommand against the session's runspace and returns
        /// a collection of results of the expected type.
        /// </summary>
        /// <typeparam name="TResult">The expected result type.</typeparam>
        /// <param name="psCommand">The PSCommand to be executed.</param>
        /// <param name="sendOutputToHost">
        /// If true, causes any output written during command execution to be written to the host.
        /// </param>
        /// <param name="sendErrorToHost">
        /// If true, causes any errors encountered during command execution to be written to the host.
        /// </param>
        /// <returns>
        /// An awaitable Task which will provide results once the command
        /// execution completes.
        /// </returns>
        public Task<IEnumerable<TResult>> ExecuteCommandAsync<TResult>(
            PSCommand psCommand,
            bool sendOutputToHost = false,
            bool sendErrorToHost = true)
        {
            return ExecuteCommandAsync<TResult>(psCommand, errorMessages: null, sendOutputToHost, sendErrorToHost);
        }

        /// <summary>
        /// Executes a PSCommand against the session's runspace and returns
        /// a collection of results of the expected type.
        /// </summary>
        /// <typeparam name="TResult">The expected result type.</typeparam>
        /// <param name="psCommand">The PSCommand to be executed.</param>
        /// <param name="errorMessages">Error messages from PowerShell will be written to the StringBuilder.</param>
        /// <param name="sendOutputToHost">
        /// If true, causes any output written during command execution to be written to the host.
        /// </param>
        /// <param name="sendErrorToHost">
        /// If true, causes any errors encountered during command execution to be written to the host.
        /// </param>
        /// <param name="addToHistory">
        /// If true, adds the command to the user's command history.
        /// </param>
        /// <returns>
        /// An awaitable Task which will provide results once the command
        /// execution completes.
        /// </returns>
        public Task<IEnumerable<TResult>> ExecuteCommandAsync<TResult>(
            PSCommand psCommand,
            StringBuilder errorMessages,
            bool sendOutputToHost = false,
            bool sendErrorToHost = true,
            bool addToHistory = false)
        {
            return
                this.ExecuteCommandAsync<TResult>(
                    psCommand,
                    errorMessages,
                    new ExecutionOptions
                    {
                        WriteOutputToHost = sendOutputToHost,
                        WriteErrorsToHost = sendErrorToHost,
                        AddToHistory = addToHistory
                    });
        }


        /// <summary>
        /// Executes a PSCommand against the session's runspace and returns
        /// a collection of results of the expected type.
        /// </summary>
        /// <typeparam name="TResult">The expected result type.</typeparam>
        /// <param name="psCommand">The PSCommand to be executed.</param>
        /// <param name="errorMessages">Error messages from PowerShell will be written to the StringBuilder.</param>
        /// <param name="executionOptions">Specifies options to be used when executing this command.</param>
        /// <returns>
        /// An awaitable Task which will provide results once the command
        /// execution completes.
        /// </returns>
        [SuppressMessage("Design", "CA1062:Validate arguments of public methods", Justification = "Checked by Validate call")]
        [SuppressMessage("Design", "CA1031:Do not catch general exception types", Justification = "PowerShellContext must catch and log all exceptions to be robust")]
        public async Task<IEnumerable<TResult>> ExecuteCommandAsync<TResult>(
            PSCommand psCommand,
            StringBuilder errorMessages,
            ExecutionOptions executionOptions)
        {
            Validate.IsNotNull(nameof(psCommand), psCommand);
            Validate.IsNotNull(nameof(executionOptions), executionOptions);

            this.logger.LogTrace($"Attempting to execute command(s): {GetStringForPSCommand(psCommand)}");

            // Add history to PSReadLine before cancelling, otherwise it will be restored as the
            // cancelled prompt when it's called again.
            if (executionOptions.AddToHistory)
            {
                this.PromptContext.AddToHistory(executionOptions.InputString ?? psCommand.Commands[0].CommandText);
            }

            bool hadErrors = false;
            RunspaceHandle runspaceHandle = null;
            ExecutionTarget executionTarget = ExecutionTarget.PowerShell;
            IEnumerable<TResult> executionResult = Enumerable.Empty<TResult>();
            var shouldCancelReadLine =
                executionOptions.InterruptCommandPrompt ||
                executionOptions.WriteOutputToHost;

            // If the debugger is active and the caller isn't on the pipeline
            // thread, send the command over to that thread to be executed.
            // Determine if execution should take place in a different thread
            // using the following criteria:
            // 1. The current frame in the prompt nest has a thread controller
            //    (meaning it is a nested prompt or is in the debugger)
            // 2. We aren't already on the thread in question
            // 3. The command is not a candidate for background invocation
            //    via PowerShell eventing
            // 4. The command cannot be for a PSReadLine pipeline while we
            //    are currently in a out of process runspace
            var threadController = PromptNest.GetThreadController();
            if (!(threadController == null ||
                !threadController.IsPipelineThread ||
                threadController.IsCurrentThread() ||
                this.ShouldExecuteWithEventing(executionOptions) ||
                (PromptNest.IsRemote && executionOptions.IsReadLine)))
            {
                this.logger.LogTrace("Passing command execution to pipeline thread");

                if (shouldCancelReadLine && PromptNest.IsReadLineBusy())
                {
                    // If a ReadLine pipeline is running in the debugger then we'll stop responding here
                    // if we don't cancel it. Typically we can rely on OnExecutionStatusChanged but
                    // the pipeline request won't even start without clearing the current task.
                    this.ConsoleReader?.StopCommandLoop();
                }

                // Send the pipeline execution request to the pipeline thread
                return await threadController.RequestPipelineExecutionAsync(
                    new PipelineExecutionRequest<TResult>(
                        this,
                        psCommand,
                        errorMessages,
                        executionOptions)).ConfigureAwait(false);
            }

            Task writeErrorsToConsoleTask = null;
            try
            {
                // Instruct PowerShell to send output and errors to the host
                if (executionOptions.WriteOutputToHost)
                {
                    psCommand.Commands[0].MergeMyResults(
                        PipelineResultTypes.Error,
                        PipelineResultTypes.Output);

                    psCommand.Commands.Add(
                        this.GetOutputCommand(
                            endOfStatement: false));
                }

                executionTarget = GetExecutionTarget(executionOptions);

                // If a ReadLine pipeline is running we can still execute commands that
                // don't write output (e.g. command completion)
                if (executionTarget == ExecutionTarget.InvocationEvent)
                {
                    return await this.InvocationEventQueue.ExecuteCommandOnIdleAsync<TResult>(
                        psCommand,
                        errorMessages,
                        executionOptions).ConfigureAwait(false);
                }

                // Prompt is stopped and started based on the execution status, so naturally
                // we don't want PSReadLine pipelines to factor in.
                if (!executionOptions.IsReadLine)
                {
                    this.OnExecutionStatusChanged(
                        ExecutionStatus.Running,
                        executionOptions,
                        false);
                }

                runspaceHandle = await this.GetRunspaceHandleAsync(executionOptions.IsReadLine).ConfigureAwait(false);
                if (executionOptions.WriteInputToHost)
                {
                    this.WriteOutput(
                        executionOptions.InputString ?? psCommand.Commands[0].CommandText,
                        includeNewLine: true);
                }

                if (executionTarget == ExecutionTarget.Debugger)
                {
                    // Manually change the session state for debugger commands because
                    // we don't have an invocation state event to attach to.
                    if (!executionOptions.IsReadLine)
                    {
                        this.OnSessionStateChanged(
                            this,
                            new SessionStateChangedEventArgs(
                                PowerShellContextState.Running,
                                PowerShellExecutionResult.NotFinished,
                                null));
                    }
                    try
                    {
                        return this.ExecuteCommandInDebugger<TResult>(
                            psCommand,
                            executionOptions.WriteOutputToHost);
                    }
                    catch (Exception e)
                    {
                        this.logger.LogException("Exception occurred while executing debugger command", e);
                    }
                    finally
                    {
                        if (!executionOptions.IsReadLine)
                        {
                            this.OnSessionStateChanged(
                                this,
                                new SessionStateChangedEventArgs(
                                    PowerShellContextState.Ready,
                                    PowerShellExecutionResult.Stopped,
                                    null));
                        }
                    }
                }

                var invocationSettings = new PSInvocationSettings()
                {
                    AddToHistory = executionOptions.AddToHistory
                };

                this.logger.LogTrace("Passing to PowerShell");

                PowerShell shell = this.PromptNest.GetPowerShell(executionOptions.IsReadLine);

                // Due to the following PowerShell bug, we can't just assign shell.Commands to psCommand
                // because PowerShell strips out CommandInfo:
                // https://github.com/PowerShell/PowerShell/issues/12297
                shell.Commands.Clear();
                foreach (Command command in psCommand.Commands)
                {
                    shell.Commands.AddCommand(command);
                }

                // Don't change our SessionState for ReadLine.
                if (!executionOptions.IsReadLine)
                {
                    await this.sessionStateLock.AcquireForExecuteCommandAsync().ConfigureAwait(false);
                    shell.InvocationStateChanged += PowerShell_InvocationStateChanged;
                }

                shell.Runspace = executionOptions.ShouldExecuteInOriginalRunspace
                    ? this.initialRunspace.Runspace
                    : this.CurrentRunspace.Runspace;
                try
                {
                    // Nested PowerShell instances can't be invoked asynchronously. This occurs
                    // in nested prompts and pipeline requests from eventing.
                    if (shell.IsNested)
                    {
                        return shell.Invoke<TResult>(null, invocationSettings);
                    }

                    // May need a cancellation token here
                    return await Task.Run<IEnumerable<TResult>>(() => shell.Invoke<TResult>(input: null, invocationSettings), CancellationToken.None).ConfigureAwait(false);
                }
                finally
                {
                    if (!executionOptions.IsReadLine)
                    {
                        shell.InvocationStateChanged -= PowerShell_InvocationStateChanged;
                        await this.sessionStateLock.ReleaseForExecuteCommand().ConfigureAwait(false);
                    }

                    if (shell.HadErrors)
                    {
                        var strBld = new StringBuilder(1024);
                        strBld.AppendFormat("Execution of the following command(s) completed with errors:\r\n\r\n{0}\r\n",
                            GetStringForPSCommand(psCommand));

                        int i = 1;
                        foreach (var error in shell.Streams.Error)
                        {
                            if (i > 1) strBld.Append("\r\n\r\n");
                            strBld.Append($"Error #{i++}:\r\n");
                            strBld.Append(error.ToString() + "\r\n");
                            strBld.Append("ScriptStackTrace:\r\n");
                            strBld.Append((error.ScriptStackTrace ?? "<null>") + "\r\n");
                            strBld.Append($"Exception:\r\n   {error.Exception?.ToString() ?? "<null>"}");
                            Exception innerEx = error.Exception?.InnerException;
                            while (innerEx != null)
                            {
                                strBld.Append($"InnerException:\r\n   {innerEx.ToString()}");
                                innerEx = innerEx.InnerException;
                            }
                        }

                        // We've reported these errors, clear them so they don't keep showing up.
                        shell.Streams.Error.Clear();

                        var errorMessage = strBld.ToString();

                        errorMessages?.Append(errorMessage);
                        this.logger.LogError(errorMessage);

                        hadErrors = true;
                    }
                    else
                    {
                        this.logger.LogTrace("Execution completed successfully");
                    }
                }
            }
            catch (PSRemotingDataStructureException e)
            {
                this.logger.LogHandledException("Pipeline stopped while executing command", e);
                errorMessages?.Append(e.Message);
            }
            catch (PipelineStoppedException e)
            {
                this.logger.LogHandledException("Pipeline stopped while executing command", e);
                errorMessages?.Append(e.Message);
            }
            catch (RuntimeException e)
            {
                this.logger.LogHandledException("Runtime exception occurred while executing command", e);

                hadErrors = true;
                errorMessages?.Append(e.Message);

                if (executionOptions.WriteErrorsToHost)
                {
                    // Write the error to the host
                    // We must await this after the runspace handle has been released or we will deadlock
                    writeErrorsToConsoleTask = this.WriteExceptionToHostAsync(e);
                }
            }
            catch (Exception)
            {
                this.OnExecutionStatusChanged(
                    ExecutionStatus.Failed,
                    executionOptions,
                    true);

                throw;
            }
            finally
            {
                // If the RunspaceAvailability is None, it means that the runspace we're in is dead.
                // If this is the case, we should abort the execution which will clean up the runspace
                // (and clean up the debugger) and then pop it off the stack.
                // An example of when this happens is when the "attach" debug config is used and the
                // process you're attached to dies randomly.
                if (this.CurrentRunspace.Runspace.RunspaceAvailability == RunspaceAvailability.None)
                {
                    this.AbortExecution(shouldAbortDebugSession: true);
                    this.PopRunspace();
                }

                // Get the new prompt before releasing the runspace handle
                if (executionOptions.WriteOutputToHost)
                {
                    SessionDetails sessionDetails = null;

                    // Get the SessionDetails and then write the prompt
                    if (executionTarget == ExecutionTarget.Debugger)
                    {
                        sessionDetails = this.GetSessionDetailsInDebugger();
                    }
                    else if (this.CurrentRunspace.Runspace.RunspaceAvailability == RunspaceAvailability.Available)
                    {
                        // This state can happen if the user types a command that causes the
                        // debugger to exit before we reach this point.  No RunspaceHandle
                        // will exist already so we need to create one and then use it
                        if (runspaceHandle == null)
                        {
                            runspaceHandle = await this.GetRunspaceHandleAsync().ConfigureAwait(false);
                        }

                        sessionDetails = this.GetSessionDetailsInRunspace(runspaceHandle.Runspace);
                    }
                    else
                    {
                        sessionDetails = this.GetSessionDetailsInNestedPipeline();
                    }

                    // Check if the runspace has changed
                    this.UpdateRunspaceDetailsIfSessionChanged(sessionDetails);
                }

                // Dispose of the execution context
                if (runspaceHandle != null)
                {
                    runspaceHandle.Dispose();
                    if (writeErrorsToConsoleTask != null)
                    {
                        await writeErrorsToConsoleTask.ConfigureAwait(false);
                    }
                }

                this.OnExecutionStatusChanged(
                    ExecutionStatus.Completed,
                    executionOptions,
                    hadErrors);
            }

            return executionResult;
        }

        /// <summary>
        /// Executes a PSCommand in the session's runspace without
        /// expecting to receive any result.
        /// </summary>
        /// <param name="psCommand">The PSCommand to be executed.</param>
        /// <returns>
        /// An awaitable Task that the caller can use to know when
        /// execution completes.
        /// </returns>
        public Task ExecuteCommandAsync(PSCommand psCommand)
        {
            return this.ExecuteCommandAsync<object>(psCommand);
        }

        /// <summary>
        /// Executes a script string in the session's runspace.
        /// </summary>
        /// <param name="scriptString">The script string to execute.</param>
        /// <returns>A Task that can be awaited for the script completion.</returns>
        public Task<IEnumerable<object>> ExecuteScriptStringAsync(
            string scriptString)
        {
            return this.ExecuteScriptStringAsync(scriptString, false, true);
        }

        /// <summary>
        /// Executes a script string in the session's runspace.
        /// </summary>
        /// <param name="scriptString">The script string to execute.</param>
        /// <param name="errorMessages">Error messages from PowerShell will be written to the StringBuilder.</param>
        /// <returns>A Task that can be awaited for the script completion.</returns>
        public Task<IEnumerable<object>> ExecuteScriptStringAsync(
            string scriptString,
            StringBuilder errorMessages)
        {
            return this.ExecuteScriptStringAsync(scriptString, errorMessages, false, true, false);
        }

        /// <summary>
        /// Executes a script string in the session's runspace.
        /// </summary>
        /// <param name="scriptString">The script string to execute.</param>
        /// <param name="writeInputToHost">If true, causes the script string to be written to the host.</param>
        /// <param name="writeOutputToHost">If true, causes the script output to be written to the host.</param>
        /// <returns>A Task that can be awaited for the script completion.</returns>
        public Task<IEnumerable<object>> ExecuteScriptStringAsync(
            string scriptString,
            bool writeInputToHost,
            bool writeOutputToHost)
        {
            return this.ExecuteScriptStringAsync(scriptString, null, writeInputToHost, writeOutputToHost, false);
        }

        /// <summary>
        /// Executes a script string in the session's runspace.
        /// </summary>
        /// <param name="scriptString">The script string to execute.</param>
        /// <param name="writeInputToHost">If true, causes the script string to be written to the host.</param>
        /// <param name="writeOutputToHost">If true, causes the script output to be written to the host.</param>
        /// <param name="addToHistory">If true, adds the command to the user's command history.</param>
        /// <returns>A Task that can be awaited for the script completion.</returns>
        public Task<IEnumerable<object>> ExecuteScriptStringAsync(
            string scriptString,
            bool writeInputToHost,
            bool writeOutputToHost,
            bool addToHistory)
        {
            return this.ExecuteScriptStringAsync(scriptString, null, writeInputToHost, writeOutputToHost, addToHistory);
        }

        /// <summary>
        /// Executes a script string in the session's runspace.
        /// </summary>
        /// <param name="scriptString">The script string to execute.</param>
        /// <param name="errorMessages">Error messages from PowerShell will be written to the StringBuilder.</param>
        /// <param name="writeInputToHost">If true, causes the script string to be written to the host.</param>
        /// <param name="writeOutputToHost">If true, causes the script output to be written to the host.</param>
        /// <param name="addToHistory">If true, adds the command to the user's command history.</param>
        /// <returns>A Task that can be awaited for the script completion.</returns>
        public Task<IEnumerable<object>> ExecuteScriptStringAsync(
            string scriptString,
            StringBuilder errorMessages,
            bool writeInputToHost,
            bool writeOutputToHost,
            bool addToHistory)
        {
            Validate.IsNotNull(nameof(scriptString), scriptString);

            PSCommand command = null;
            if(CurrentRunspace.Runspace.SessionStateProxy.LanguageMode != PSLanguageMode.FullLanguage)
            {
                try
                {
                    var scriptBlock = ScriptBlock.Create(scriptString);
                    PowerShell ps = scriptBlock.GetPowerShell(isTrustedInput: false, null);
                    command = ps.Commands;
                }
                catch (Exception e)
                {
                    logger.LogException("Exception getting trusted/untrusted PSCommand.", e);
                }
            }

            // fall back to old behavior
            if(command == null)
            {
                command = new PSCommand().AddScript(scriptString.Trim());
            }

            return this.ExecuteCommandAsync<object>(
                command,
                errorMessages,
                new ExecutionOptions()
                {
                    WriteOutputToHost = writeOutputToHost,
                    AddToHistory = addToHistory,
                    WriteInputToHost = writeInputToHost
                });
        }

        /// <summary>
        /// Executes a script file at the specified path.
        /// </summary>
        /// <param name="script">The script execute.</param>
        /// <param name="arguments">Arguments to pass to the script.</param>
        /// <param name="writeInputToHost">Writes the executed script path and arguments to the host.</param>
        /// <returns>A Task that can be awaited for completion.</returns>
        public async Task ExecuteScriptWithArgsAsync(string script, string arguments = null, bool writeInputToHost = false)
        {
            Validate.IsNotNull(nameof(script), script);

            PSCommand command = new PSCommand();

            if (arguments != null)
            {
                // Need to determine If the script string is a path to a script file.
                string scriptAbsPath = string.Empty;
                try
                {
                    // Assume we can only debug scripts from the FileSystem provider
                    string workingDir = (await ExecuteCommandAsync<PathInfo>(
                        new PSCommand()
                            .AddCommand("Microsoft.PowerShell.Management\\Get-Location")
                            .AddParameter("PSProvider", "FileSystem"),
                            sendOutputToHost: false,
                            sendErrorToHost: false).ConfigureAwait(false))
                        .FirstOrDefault()
                        .ProviderPath;

                    workingDir = workingDir.TrimEnd(Path.DirectorySeparatorChar);
                    scriptAbsPath = workingDir + Path.DirectorySeparatorChar + script;
                }
                catch (System.Management.Automation.DriveNotFoundException e)
                {
                    this.logger.LogHandledException("Could not determine current filesystem location", e);
                }

                var strBld = new StringBuilder();

                // The script parameter can refer to either a "script path" or a "command name".  If it is a
                // script path, we can determine that by seeing if the path exists.  If so, we always single
                // quote that path in case it includes special PowerShell characters like ', &, (, ), [, ] and
                // <space>.  Any embedded single quotes are escaped.
                // If the provided path is already quoted, then File.Exists will not find it.
                // This keeps us from quoting an already quoted path.
                // Related to issue #123.
                if (File.Exists(script) || File.Exists(scriptAbsPath))
                {
                    // Dot-source the launched script path and single quote the path in case it includes
                    strBld.Append(". ").Append(QuoteEscapeString(script));
                }
                else
                {
                    strBld.Append(script);
                }

                // Add arguments
                strBld.Append(' ').Append(arguments);

                var launchedScript = strBld.ToString();
                this.logger.LogTrace($"Launch script is: {launchedScript}");

                command.AddScript(launchedScript, false);
            }
            else
            {
                // AddCommand can handle script paths including those with special chars e.g.:
                // ".\foo & [bar]\foo.ps1" and it can handle arbitrary commands, like "Invoke-Pester"
                command.AddCommand(script, false);
            }


            await this.ExecuteCommandAsync<object>(
                    command,
                    errorMessages: null,
                    new ExecutionOptions
                    {
                        WriteInputToHost = true,
                        WriteOutputToHost = true,
                        WriteErrorsToHost = true,
                        AddToHistory = true,
                    }).ConfigureAwait(false);
        }

        /// <summary>
        /// Forces the <see cref="PromptContext" /> to trigger PowerShell event handling,
        /// reliquishing control of the pipeline thread during event processing.
        /// </summary>
        /// <remarks>
        /// This method is called automatically by <see cref="InvokeOnPipelineThreadAsync" /> and
        /// <see cref="ExecuteCommandAsync" />. Consider using them instead of this method directly when
        /// possible.
        /// </remarks>
        internal void ForcePSEventHandling()
        {
            PromptContext.ForcePSEventHandling();
        }

        /// <summary>
        /// Marshals a <see cref="Action{PowerShell}" /> to run on the pipeline thread. A new
        /// <see cref="PromptNestFrame" /> will be created for the invocation.
        /// </summary>
        /// <param name="invocationAction">
        /// The <see cref="Action{PowerShell}" /> to invoke on the pipeline thread. The nested
        /// <see cref="PowerShell" /> instance for the created <see cref="PromptNestFrame" />
        /// will be passed as an argument.
        /// </param>
        /// <returns>
        /// An awaitable <see cref="Task" /> that the caller can use to know when execution completes.
        /// </returns>
        /// <remarks>
        /// This method is called automatically by <see cref="ExecuteCommandAsync" />. Consider using
        /// that method instead of calling this directly when possible.
        /// </remarks>
        internal Task InvokeOnPipelineThreadAsync(Action<PowerShell> invocationAction)
        {
            if (this.PromptNest.IsReadLineBusy())
            {
                return this.InvocationEventQueue.InvokeOnPipelineThreadAsync(invocationAction);
            }

            // If this is invoked when ReadLine isn't busy then there shouldn't be any running
            // pipelines. Right now this method is only used by command completion which doesn't
            // actually require running on the pipeline thread, as long as nothing else is running.
            invocationAction.Invoke(this.PromptNest.GetPowerShell());
            return Task.CompletedTask;
        }

        internal async Task<string> InvokeReadLineAsync(bool isCommandLine, CancellationToken cancellationToken)
        {
            return await PromptContext.InvokeReadLineAsync(
                isCommandLine,
                cancellationToken).ConfigureAwait(false);
        }

        internal static TResult ExecuteScriptAndGetItem<TResult>(
            string scriptToExecute,
            Runspace runspace,
            TResult defaultValue = default,
            bool useLocalScope = false)
        {
            using (PowerShell pwsh = PowerShell.Create())
            {
                pwsh.Runspace = runspace;
                IEnumerable<TResult> results = pwsh.AddScript(scriptToExecute, useLocalScope).Invoke<TResult>();
                return results.DefaultIfEmpty(defaultValue).First();
            }
        }

        /// <summary>
        /// Loads PowerShell profiles for the host from the specified
        /// profile locations.  Only the profile paths which exist are
        /// loaded.
        /// </summary>
        /// <returns>A Task that can be awaited for completion.</returns>
        public async Task LoadHostProfilesAsync()
        {
            if (this.profilePaths == null)
            {
                return;
            }

            // Load any of the profile paths that exist
            var command = new PSCommand();
            bool hasLoadablePath = false;
            foreach (var profilePath in GetLoadableProfilePaths(this.profilePaths))
            {
                hasLoadablePath = true;
                command.AddCommand(profilePath, false).AddStatement();
            }

            if (!hasLoadablePath)
            {
                return;
            }

            await ExecuteCommandAsync<object>(command, sendOutputToHost: true).ConfigureAwait(false);

            // Gather the session details (particularly the prompt) after
            // loading the user's profiles.
            await this.GetSessionDetailsInRunspaceAsync().ConfigureAwait(false);
        }

        /// <summary>
        /// Causes the most recent execution to be aborted no matter what state
        /// it is currently in.
        /// </summary>
        public void AbortExecution()
        {
            this.AbortExecution(shouldAbortDebugSession: false);
        }

        /// <summary>
        /// Causes the most recent execution to be aborted no matter what state
        /// it is currently in.
        /// </summary>
        /// <param name="shouldAbortDebugSession">
        /// A value indicating whether a debug session should be aborted if one
        /// is currently active.
        /// </param>
        public void AbortExecution(bool shouldAbortDebugSession)
        {
            if (this.SessionState == PowerShellContextState.Aborting
                || this.SessionState == PowerShellContextState.Disposed)
            {
                this.logger.LogTrace($"Execution abort requested when already aborted (SessionState = {this.SessionState})");
                return;
            }

            this.logger.LogTrace("Execution abort requested...");

            if (shouldAbortDebugSession)
            {
                this.ExitAllNestedPrompts();
            }

            if (this.PromptNest.IsInDebugger)
            {
                this.versionSpecificOperations.StopCommandInDebugger(this);
                if (shouldAbortDebugSession)
                {
                    this.ResumeDebugger(DebuggerResumeAction.Stop);
                }
            }
            else
            {
                this.PromptNest.GetPowerShell(isReadLine: false).BeginStop(null, null);
            }

            // TODO:
            // This lock and state reset are a temporary fix at best.
            // We need to investigate how the debugger should be interacting
            // with PowerShell in this cancellation scenario.
            //
            // Currently we try to acquire a lock on the execution status changed event.
            // If we can't, it's because a command is executing, so we shouldn't change the status.
            // If we can, we own the status and should fire the event.
            if (this.sessionStateLock.TryAcquireForDebuggerAbort())
            {
                try
                {
                    this.SessionState = PowerShellContextState.Aborting;
                    this.OnExecutionStatusChanged(
                        ExecutionStatus.Aborted,
                        null,
                        false);
                }
                finally
                {
                    this.SessionState = PowerShellContextState.Ready;
                    this.sessionStateLock.ReleaseForDebuggerAbort();
                }
            }
        }

        /// <summary>
        /// Exit all consecutive nested prompts that the user has entered.
        /// </summary>
        internal void ExitAllNestedPrompts()
        {
            while (this.PromptNest.IsNestedPrompt)
            {
                this.PromptNest.WaitForCurrentFrameExit(frame => this.ExitNestedPrompt());
                this.versionSpecificOperations.ExitNestedPrompt(ExternalHost);
            }
        }

        /// <summary>
        /// Exit all consecutive nested prompts that the user has entered.
        /// </summary>
        /// <returns>
        /// A task object that represents all nested prompts being exited
        /// </returns>
        internal async Task ExitAllNestedPromptsAsync()
        {
            while (this.PromptNest.IsNestedPrompt)
            {
                await this.PromptNest.WaitForCurrentFrameExitAsync(frame => this.ExitNestedPrompt()).ConfigureAwait(false);
                this.versionSpecificOperations.ExitNestedPrompt(ExternalHost);
            }
        }

        /// <summary>
        /// Causes the debugger to break execution wherever it currently is.
        /// This method is internal because the real Break API is provided
        /// by the DebugService.
        /// </summary>
        internal void BreakExecution()
        {
            this.logger.LogTrace("Debugger break requested...");

            // Pause the debugger
            this.versionSpecificOperations.PauseDebugger(
                this.CurrentRunspace.Runspace);
        }

        internal void ResumeDebugger(DebuggerResumeAction resumeAction)
        {
            ResumeDebugger(resumeAction, shouldWaitForExit: true);
        }

        private void ResumeDebugger(DebuggerResumeAction resumeAction, bool shouldWaitForExit)
        {
            resumeRequestHandle.Wait();
            try
            {
                if (this.PromptNest.IsNestedPrompt)
                {
                    this.ExitAllNestedPrompts();
                }

                if (this.PromptNest.IsInDebugger)
                {
                    // Set the result so that the execution thread resumes.
                    // The execution thread will clean up the task.
                    if (shouldWaitForExit)
                    {
                        this.PromptNest.WaitForCurrentFrameExit(
                            frame =>
                            {
                                frame.ThreadController.StartThreadExit(resumeAction);
                                this.ConsoleReader?.StopCommandLoop();
                                if (this.SessionState != PowerShellContextState.Ready)
                                {
                                    this.versionSpecificOperations.StopCommandInDebugger(this);
                                }
                            });
                    }
                    else
                    {
                        this.PromptNest.GetThreadController().StartThreadExit(resumeAction);
                        this.ConsoleReader?.StopCommandLoop();
                        if (this.SessionState != PowerShellContextState.Ready)
                        {
                            this.versionSpecificOperations.StopCommandInDebugger(this);
                        }
                    }
                }
                else
                {
                    this.logger.LogError(
                        $"Tried to resume debugger with action {resumeAction} but there was no debuggerStoppedTask.");
                }
            }
            finally
            {
                resumeRequestHandle.Release();
            }
        }

        /// <summary>
        /// Closes the runspace and any other resources being used
        /// by this PowerShellContext.
        /// </summary>
        public void Close()
        {
            logger.LogDebug("Closing PowerShellContextService...");
            this.PromptNest.Dispose();
            this.SessionState = PowerShellContextState.Disposed;

            // Clean up the active runspace
            this.CleanupRunspace(this.CurrentRunspace);

            // Push the active runspace so it will be included in the loop
            this.runspaceStack.Push(this.CurrentRunspace);

            while (this.runspaceStack.Count > 0)
            {
                RunspaceDetails poppedRunspace = this.runspaceStack.Pop();

                // Close the popped runspace if it isn't the initial runspace
                // or if it is the initial runspace and we own that runspace
                if (this.initialRunspace != poppedRunspace || this.ownsInitialRunspace)
                {
                    this.CloseRunspace(poppedRunspace);
                }

                this.OnRunspaceChanged(
                    this,
                    new RunspaceChangedEventArgs(
                        RunspaceChangeAction.Shutdown,
                        poppedRunspace,
                        null));
            }

            this.initialRunspace = null;
        }

        private Task<RunspaceHandle> GetRunspaceHandleAsync(bool isReadLine)
        {
            return this.GetRunspaceHandleImplAsync(CancellationToken.None, isReadLine);
        }

        private Task<RunspaceHandle> GetRunspaceHandleImplAsync(CancellationToken cancellationToken, bool isReadLine)
        {
            return this.PromptNest.GetRunspaceHandleAsync(cancellationToken, isReadLine);
        }

        private ExecutionTarget GetExecutionTarget(ExecutionOptions options = null)
        {
            if (options == null)
            {
                options = new ExecutionOptions();
            }

            var noBackgroundInvocation =
                options.InterruptCommandPrompt ||
                options.WriteOutputToHost ||
                options.IsReadLine ||
                PromptNest.IsRemote;

            // Take over the pipeline if PSReadLine is running, we aren't trying to run PSReadLine, and
            // we aren't in a remote session.
            if (!noBackgroundInvocation && PromptNest.IsReadLineBusy() && PromptNest.IsMainThreadBusy())
            {
                return ExecutionTarget.InvocationEvent;
            }

            // We can't take the pipeline from PSReadLine if it's in a remote session, so we need to
            // invoke locally in that case.
            if (IsDebuggerStopped && PromptNest.IsInDebugger && !(options.IsReadLine && PromptNest.IsRemote))
            {
                return ExecutionTarget.Debugger;
            }

            return ExecutionTarget.PowerShell;
        }

        private bool ShouldExecuteWithEventing(ExecutionOptions executionOptions)
        {
            return
                this.PromptNest.IsReadLineBusy() &&
                this.PromptNest.IsMainThreadBusy() &&
                !(executionOptions.IsReadLine ||
                executionOptions.InterruptCommandPrompt ||
                executionOptions.WriteOutputToHost ||
                IsCurrentRunspaceOutOfProcess());
        }

        private void CloseRunspace(RunspaceDetails runspaceDetails)
        {
            string exitCommand = null;

            switch (runspaceDetails.Context)
            {
                case RunspaceContext.Original:
                    if (runspaceDetails.Location == RunspaceLocation.Local)
                    {
                        runspaceDetails.Runspace.Close();
                        runspaceDetails.Runspace.Dispose();
                    }
                    else
                    {
                        exitCommand = "Exit-PSSession";
                    }

                    break;

                case RunspaceContext.EnteredProcess:
                    exitCommand = "Exit-PSHostProcess";
                    break;

                case RunspaceContext.DebuggedRunspace:
                    // An attached runspace will be detached when the
                    // running pipeline is aborted
                    break;
            }

            if (exitCommand != null)
            {
                Exception exitException = null;

                try
                {
                    using (PowerShell ps = PowerShell.Create())
                    {
                        ps.Runspace = runspaceDetails.Runspace;
                        ps.AddCommand(exitCommand);
                        ps.Invoke();
                    }
                }
                catch (RemoteException e)
                {
                    exitException = e;
                }
                catch (RuntimeException e)
                {
                    exitException = e;
                }

                if (exitException != null)
                {
                    this.logger.LogHandledException(
                        $"Caught {exitException.GetType().Name} while exiting {runspaceDetails.Location} runspace", exitException);
                }
            }
        }

        internal void ReleaseRunspaceHandle(RunspaceHandle runspaceHandle)
        {
            Validate.IsNotNull("runspaceHandle", runspaceHandle);

            if (PromptNest.IsMainThreadBusy() || (runspaceHandle.IsReadLine && PromptNest.IsReadLineBusy()))
            {
                _ = PromptNest
                    .ReleaseRunspaceHandleAsync(runspaceHandle)
                    .ConfigureAwait(false);
            }
            else
            {
                // Write the situation to the log since this shouldn't happen
                this.logger.LogError(
                    "ReleaseRunspaceHandle was called when the main thread was not busy.");
            }
        }

        /// <summary>
        /// Determines if the current runspace is out of process.
        /// </summary>
        /// <returns>
        /// A value indicating whether the current runspace is out of process.
        /// </returns>
        internal bool IsCurrentRunspaceOutOfProcess()
        {
            return
                CurrentRunspace.Context == RunspaceContext.EnteredProcess ||
                CurrentRunspace.Context == RunspaceContext.DebuggedRunspace ||
                CurrentRunspace.Location == RunspaceLocation.Remote;
        }

        /// <summary>
        /// Called by the external PSHost when $Host.EnterNestedPrompt is called.
        /// </summary>
        internal void EnterNestedPrompt()
        {
            this.logger.LogTrace("Entering nested prompt");

            if (this.IsCurrentRunspaceOutOfProcess())
            {
                throw new NotSupportedException();
            }

            this.PromptNest.PushPromptContext(PromptNestFrameType.NestedPrompt);
            var localThreadController = this.PromptNest.GetThreadController();
            this.OnSessionStateChanged(
                this,
                new SessionStateChangedEventArgs(
                    PowerShellContextState.Ready,
                    PowerShellExecutionResult.Stopped,
                    null));

            // Reset command loop mainly for PSReadLine
            this.ConsoleReader?.StopCommandLoop();
            this.ConsoleReader?.StartCommandLoop();

            var localPipelineExecutionTask = localThreadController.TakeExecutionRequestAsync();
            var localDebuggerStoppedTask = localThreadController.Exit();

            // Wait for off-thread pipeline requests and/or ExitNestedPrompt
            while (true)
            {
                int taskIndex = Task.WaitAny(
                    localPipelineExecutionTask,
                    localDebuggerStoppedTask);

                if (taskIndex == 0)
                {
                    var localExecutionTask = localPipelineExecutionTask.GetAwaiter().GetResult();
                    localPipelineExecutionTask = localThreadController.TakeExecutionRequestAsync();
                    localExecutionTask.ExecuteAsync().GetAwaiter().GetResult();
                    continue;
                }

                this.ConsoleReader?.StopCommandLoop();
                this.PromptNest.PopPromptContext();
                break;
            }
        }

        /// <summary>
        /// Called by the external PSHost when $Host.ExitNestedPrompt is called.
        /// </summary>
        internal void ExitNestedPrompt()
        {
            if (this.PromptNest.NestedPromptLevel == 1 || !this.PromptNest.IsNestedPrompt)
            {
                this.logger.LogError(
                    "ExitNestedPrompt was called outside of a nested prompt.");
                return;
            }

            // Stop the command input loop so PSReadLine isn't invoked between ExitNestedPrompt
            // being invoked and EnterNestedPrompt getting the message to exit.
            this.ConsoleReader?.StopCommandLoop();
            this.PromptNest.GetThreadController().StartThreadExit(DebuggerResumeAction.Stop);
        }

        /// <summary>
        /// Sets the current working directory of the powershell context.  The path should be
        /// unescaped before calling this method.
        /// </summary>
        /// <param name="path"></param>
        public Task SetWorkingDirectoryAsync(string path)
        {
            return this.SetWorkingDirectoryAsync(path, isPathAlreadyEscaped: true);
        }

        /// <summary>
        /// Sets the current working directory of the powershell context.
        /// </summary>
        /// <param name="path"></param>
        /// <param name="isPathAlreadyEscaped">Specify false to have the path escaped, otherwise specify true if the path has already been escaped.</param>
        public async Task SetWorkingDirectoryAsync(string path, bool isPathAlreadyEscaped)
        {
            Validate.IsNotNull(nameof(path), path);
            this.InitialWorkingDirectory = path;

            if (!isPathAlreadyEscaped)
            {
                path = WildcardEscapePath(path);
            }

            await ExecuteCommandAsync<PSObject>(
                new PSCommand().AddCommand("Set-Location").AddParameter("Path", path),
                errorMessages: null,
                sendOutputToHost: false,
                sendErrorToHost: false,
                addToHistory: false).ConfigureAwait(false);
        }

        /// <summary>
        /// Fully escape a given path for use in PowerShell script.
        /// Note: this will not work with PowerShell.AddParameter()
        /// </summary>
        /// <param name="path">The path to escape.</param>
        /// <returns>An escaped version of the path that can be embedded in PowerShell script.</returns>
        internal static string FullyPowerShellEscapePath(string path)
        {
            string wildcardEscapedPath = WildcardEscapePath(path);
            return QuoteEscapeString(wildcardEscapedPath);
        }

        /// <summary>
        /// Wrap a string in quotes to make it safe to use in scripts.
        /// </summary>
        /// <param name="escapedPath">The glob-escaped path to wrap in quotes.</param>
        /// <returns>The given path wrapped in quotes appropriately.</returns>
        internal static string QuoteEscapeString(string escapedPath)
        {
            var sb = new StringBuilder(escapedPath.Length + 2); // Length of string plus two quotes
            sb.Append('\'');
            if (!escapedPath.Contains('\''))
            {
                sb.Append(escapedPath);
            }
            else
            {
                foreach (char c in escapedPath)
                {
                    if (c == '\'')
                    {
                        sb.Append("''");
                        continue;
                    }

                    sb.Append(c);
                }
            }
            sb.Append('\'');
            return sb.ToString();
        }

        /// <summary>
        /// Return the given path with all PowerShell globbing characters escaped,
        /// plus optionally the whitespace.
        /// </summary>
        /// <param name="path">The path to process.</param>
        /// <param name="escapeSpaces">Specify True to escape spaces in the path, otherwise False.</param>
        /// <returns>The path with [ and ] escaped.</returns>
        internal static string WildcardEscapePath(string path, bool escapeSpaces = false)
        {
            var sb = new StringBuilder();
            for (int i = 0; i < path.Length; i++)
            {
                char curr = path[i];
                switch (curr)
                {
                    // Escape '[', ']', '?' and '*' with '`'
                    case '[':
                    case ']':
                    case '*':
                    case '?':
                    case '`':
                        sb.Append('`').Append(curr);
                        break;

                    default:
                        // Escape whitespace if required
                        if (escapeSpaces && char.IsWhiteSpace(curr))
                        {
                            sb.Append('`').Append(curr);
                            break;
                        }
                        sb.Append(curr);
                        break;
                }
            }

            return sb.ToString();
        }

        /// <summary>
        /// Returns the passed in path with the [ and ] characters escaped. Escaping spaces is optional.
        /// </summary>
        /// <param name="path">The path to process.</param>
        /// <param name="escapeSpaces">Specify True to escape spaces in the path, otherwise False.</param>
        /// <returns>The path with [ and ] escaped.</returns>
        [EditorBrowsable(EditorBrowsableState.Never)]
        [Obsolete("This API is not meant for public usage and should not be used.")]
        public static string EscapePath(string path, bool escapeSpaces)
        {
            Validate.IsNotNull(nameof(path), path);

            return WildcardEscapePath(path, escapeSpaces);
        }

        internal static string UnescapeWildcardEscapedPath(string wildcardEscapedPath)
        {
            // Prevent relying on my implementation if we can help it
            if (!wildcardEscapedPath.Contains('`'))
            {
                return wildcardEscapedPath;
            }

            var sb = new StringBuilder(wildcardEscapedPath.Length);
            for (int i = 0; i < wildcardEscapedPath.Length; i++)
            {
                // If we see a backtick perform a lookahead
                char curr = wildcardEscapedPath[i];
                if (curr == '`' && i + 1 < wildcardEscapedPath.Length)
                {
                    // If the next char is an escapable one, don't add this backtick to the new string
                    char next = wildcardEscapedPath[i + 1];
                    switch (next)
                    {
                        case '[':
                        case ']':
                        case '?':
                        case '*':
                            continue;

                        default:
                            if (char.IsWhiteSpace(next))
                            {
                                continue;
                            }
                            break;
                    }
                }

                sb.Append(curr);
            }

            return sb.ToString();
        }

        /// <summary>
        /// Unescapes any escaped [, ] or space characters. Typically use this before calling a
        /// .NET API that doesn't understand PowerShell escaped chars.
        /// </summary>
        /// <param name="path">The path to unescape.</param>
        /// <returns>The path with the ` character before [, ] and spaces removed.</returns>
        [EditorBrowsable(EditorBrowsableState.Never)]
        [Obsolete("This API is not meant for public usage and should not be used.")]
        public static string UnescapePath(string path)
        {
            Validate.IsNotNull(nameof(path), path);

            return UnescapeWildcardEscapedPath(path);
        }

        #endregion

        #region Events

        /// <summary>
        /// Raised when the state of the session has changed.
        /// </summary>
        public event EventHandler<SessionStateChangedEventArgs> SessionStateChanged;

        private void OnSessionStateChanged(object sender, SessionStateChangedEventArgs e)
        {
            if (this.SessionState != PowerShellContextState.Disposed)
            {
                this.logger.LogTrace(
                    string.Format(
                        "Session state changed --\r\n\r\n    Old state: {0}\r\n    New state: {1}\r\n    Result: {2}",
                        this.SessionState.ToString(),
                        e.NewSessionState.ToString(),
                        e.ExecutionResult));

                this.SessionState = e.NewSessionState;
                this.SessionStateChanged?.Invoke(sender, e);
            }
            else
            {
                this.logger.LogWarning(
                    $"Received session state change to {e.NewSessionState} when already disposed");
            }
        }

        /// <summary>
        /// Raised when the runspace changes by entering a remote session or one in a different process.
        /// </summary>
        public event EventHandler<RunspaceChangedEventArgs> RunspaceChanged;

        private void OnRunspaceChanged(object sender, RunspaceChangedEventArgs e)
        {
            this.RunspaceChanged?.Invoke(sender, e);
        }

        /// <summary>
        /// Raised when the status of an executed command changes.
        /// </summary>
        public event EventHandler<ExecutionStatusChangedEventArgs> ExecutionStatusChanged;

        private void OnExecutionStatusChanged(
            ExecutionStatus executionStatus,
            ExecutionOptions executionOptions,
            bool hadErrors)
        {
            this.ExecutionStatusChanged?.Invoke(
                this,
                new ExecutionStatusChangedEventArgs(
                    executionStatus,
                    executionOptions,
                    hadErrors));
        }

        /// <remarks>
        /// TODO: This should somehow check if the server has actually started because we are
        /// currently sending this notification before it has initialized, which is not allowed.
        /// This might be the cause of our deadlock!
        /// </remarks>
        private void PowerShellContext_RunspaceChangedAsync(object sender, RunspaceChangedEventArgs e)
        {
            this.logger.LogTrace("Sending runspaceChanged notification");

            _languageServer?.SendNotification(
                "powerShell/runspaceChanged",
                new MinifiedRunspaceDetails(e.NewRunspace));
        }


        // TODO: Refactor this, RunspaceDetails, PowerShellVersion, and PowerShellVersionDetails
        // It's odd that this is 4 different types.
        // P.S. MinifiedRunspaceDetails use to be called RunspaceDetails... as in, there were 2 DIFFERENT
        // RunspaceDetails types in this codebase but I've changed it to be minified since the type is
        // slightly simpler than the other RunspaceDetails.
        internal class MinifiedRunspaceDetails
        {
            public PowerShellVersion PowerShellVersion { get; set; }

            public RunspaceLocation RunspaceType { get; set; }

            public string ConnectionString { get; set; }

            public MinifiedRunspaceDetails()
            {
            }

            public MinifiedRunspaceDetails(RunspaceDetails eventArgs)
            {
                Validate.IsNotNull(nameof(eventArgs), eventArgs);

                this.PowerShellVersion = new PowerShellVersion(eventArgs.PowerShellVersion);
                this.RunspaceType = eventArgs.Location;
                this.ConnectionString = eventArgs.ConnectionString;
            }
        }

        /// <summary>
        /// Event hook on the PowerShell context to listen for changes in script execution status
        /// </summary>
        /// <remarks>
        /// TODO: This should somehow check if the server has actually started because we are
        /// currently sending this notification before it has initialized, which is not allowed.
        /// </remarks>
        /// <param name="sender">the PowerShell context sending the execution event</param>
        /// <param name="e">details of the execution status change</param>
        private void PowerShellContext_ExecutionStatusChangedAsync(object sender, ExecutionStatusChangedEventArgs e)
        {
            this.logger.LogTrace("Sending executionStatusChanged notification");

            // The cancelling of the prompt (PSReadLine) causes an ExecutionStatus.Aborted to be sent after every
            // actual execution (ExecutionStatus.Running) on the pipeline. We ignore that event since it's counterintuitive to
            // the goal of this method which is to send updates when the pipeline is actually running something.
            // In the event that we don't know if it was a ReadLine cancel, we default to sending the notification.
            var options = e?.ExecutionOptions;
            if (options == null || !options.IsReadLine)
            {
                _languageServer?.SendNotification(
                    "powerShell/executionStatusChanged",
                    e);
            }
        }

        #endregion

        #region Private Methods

        private IEnumerable<TResult> ExecuteCommandInDebugger<TResult>(PSCommand psCommand, bool sendOutputToHost)
        {
            this.logger.LogTrace($"Attempting to execute command(s)a in the debugger: {GetStringForPSCommand(psCommand)}");

            IEnumerable<TResult> output =
                this.versionSpecificOperations.ExecuteCommandInDebugger<TResult>(
                    this,
                    this.CurrentRunspace.Runspace,
                    psCommand,
                    sendOutputToHost,
                    out DebuggerResumeAction? debuggerResumeAction);

            if (debuggerResumeAction.HasValue)
            {
                // Resume the debugger with the specificed action
                this.ResumeDebugger(
                    debuggerResumeAction.Value,
                    shouldWaitForExit: false);
            }

            return output;
        }

        internal void WriteOutput(string outputString, bool includeNewLine)
        {
            this.WriteOutput(
                outputString,
                includeNewLine,
                OutputType.Normal);
        }

        internal void WriteOutput(
            string outputString,
            bool includeNewLine,
            OutputType outputType)
        {
            if (this.ConsoleWriter != null)
            {
                this.ConsoleWriter.WriteOutput(
                    outputString,
                    includeNewLine,
                    outputType);
            }
        }

        private Task WriteExceptionToHostAsync(RuntimeException e)
        {
            var psObject = PSObject.AsPSObject(e.ErrorRecord);

            // Used to write ErrorRecords to the Error stream so they are rendered in the console correctly.
            if (VersionUtils.IsPS7OrGreater)
            {
                s_writeStreamProperty.SetValue(psObject, s_errorStreamValue);
            }
            else
            {
                var note = new PSNoteProperty("writeErrorStream", true);
                psObject.Properties.Add(note);
            }

            return ExecuteCommandAsync(new PSCommand().AddCommand("Microsoft.PowerShell.Core\\Out-Default").AddParameter("InputObject", psObject));
        }

        private void WriteError(
            string errorMessage,
            string filePath,
            int lineNumber,
            int columnNumber)
        {
            const string ErrorLocationFormat = "At {0}:{1} char:{2}";

            this.WriteError(
                errorMessage +
                Environment.NewLine +
                string.Format(
                    ErrorLocationFormat,
                    String.IsNullOrEmpty(filePath) ? "line" : filePath,
                    lineNumber,
                    columnNumber));
        }

        private void WriteError(string errorMessage)
        {
            if (this.ConsoleWriter != null)
            {
                this.ConsoleWriter.WriteOutput(
                    errorMessage,
                    true,
                    OutputType.Error,
                    ConsoleColor.Red,
                    ConsoleColor.Black);
            }
        }

        void PowerShell_InvocationStateChanged(object sender, PSInvocationStateChangedEventArgs e)
        {
            SessionStateChangedEventArgs eventArgs = TranslateInvocationStateInfo(e.InvocationStateInfo);
            this.OnSessionStateChanged(this, eventArgs);
        }

        private static SessionStateChangedEventArgs TranslateInvocationStateInfo(PSInvocationStateInfo invocationState)
        {
            PowerShellExecutionResult executionResult = PowerShellExecutionResult.NotFinished;

            PowerShellContextState newState;
            switch (invocationState.State)
            {
                case PSInvocationState.NotStarted:
                    newState = PowerShellContextState.NotStarted;
                    break;

                case PSInvocationState.Failed:
                    newState = PowerShellContextState.Ready;
                    executionResult = PowerShellExecutionResult.Failed;
                    break;

                case PSInvocationState.Disconnected:
                    // TODO: Any extra work to do in this case?
                    // TODO: Is this a unique state that can be re-connected?
                    newState = PowerShellContextState.Disposed;
                    executionResult = PowerShellExecutionResult.Stopped;
                    break;

                case PSInvocationState.Running:
                    newState = PowerShellContextState.Running;
                    break;

                case PSInvocationState.Completed:
                    newState = PowerShellContextState.Ready;
                    executionResult = PowerShellExecutionResult.Completed;
                    break;

                case PSInvocationState.Stopping:
                    newState = PowerShellContextState.Aborting;
                    break;

                case PSInvocationState.Stopped:
                    newState = PowerShellContextState.Ready;
                    executionResult = PowerShellExecutionResult.Aborted;
                    break;

                default:
                    newState = PowerShellContextState.Unknown;
                    break;
            }

            return
                new SessionStateChangedEventArgs(
                    newState,
                    executionResult,
                    invocationState.Reason);
        }

        private Command GetOutputCommand(bool endOfStatement)
        {
            Command outputCommand =
                new Command(
                    command: this.PromptNest.IsInDebugger ? "Out-String" : "Out-Default",
                    isScript: false,
                    useLocalScope: true);

            if (this.PromptNest.IsInDebugger)
            {
                // Out-String needs the -Stream parameter added
                outputCommand.Parameters.Add("Stream");
            }

            return outputCommand;
        }

        private static string GetStringForPSCommand(PSCommand psCommand)
        {
            StringBuilder stringBuilder = new StringBuilder();

            foreach (var command in psCommand.Commands)
            {
                stringBuilder.Append("    ");
                stringBuilder.Append(command.CommandText);
                foreach (var param in command.Parameters)
                {
                    if (param.Name != null)
                    {
                        stringBuilder.Append($" -{param.Name} {param.Value}");
                    }
                    else
                    {
                        stringBuilder.Append($" {param.Value}");
                    }
                }

                stringBuilder.AppendLine();
            }

            return stringBuilder.ToString();
        }

        private void SetExecutionPolicy()
        {
            this.logger.LogTrace("Setting execution policy...");

            // We want to get the list hierarchy of execution policies
            // Calling the cmdlet is the simplest way to do that
            IReadOnlyList<PSObject> policies = this.powerShell
                .AddCommand("Microsoft.PowerShell.Security\\Get-ExecutionPolicy")
                    .AddParameter("-List")
                .Invoke();

            this.powerShell.Commands.Clear();

            // The policies come out in the following order:
            // - MachinePolicy
            // - UserPolicy
            // - Process
            // - CurrentUser
            // - LocalMachine
            // We want to ignore policy settings, since we'll already have those anyway.
            // Then we need to look at the CurrentUser setting, and then the LocalMachine setting.
            //
            // Get-ExecutionPolicy -List emits PSObjects with Scope and ExecutionPolicy note properties
            // set to expected values, so we must sift through those.

            ExecutionPolicy policyToSet = ExecutionPolicy.Bypass;
            var currentUserPolicy = (ExecutionPolicy)policies[policies.Count - 2].Members["ExecutionPolicy"].Value;
            if (currentUserPolicy != ExecutionPolicy.Undefined)
            {
                policyToSet = currentUserPolicy;
            }
            else
            {
                var localMachinePolicy = (ExecutionPolicy)policies[policies.Count - 1].Members["ExecutionPolicy"].Value;
                if (localMachinePolicy != ExecutionPolicy.Undefined)
                {
                    policyToSet = localMachinePolicy;
                }
            }

            // If there's nothing to do, save ourselves a PowerShell invocation
            if (policyToSet == ExecutionPolicy.Bypass)
            {
                this.logger.LogTrace("Execution policy already set to Bypass. Skipping execution policy set");
                return;
            }

            // Finally set the inherited execution policy
            this.logger.LogTrace($"Setting execution policy to {policyToSet}");
            try
            {
                this.powerShell
                    .AddCommand("Microsoft.PowerShell.Security\\Set-ExecutionPolicy")
                    .AddParameter("Scope", ExecutionPolicyScope.Process)
                    .AddParameter("ExecutionPolicy", policyToSet)
                    .AddParameter("Force")
                    .Invoke();
            }
            catch (CmdletInvocationException e)
            {
                this.logger.LogHandledException(
                    $"Error occurred calling 'Set-ExecutionPolicy -Scope Process -ExecutionPolicy {policyToSet} -Force'", e);
            }
            finally
            {
                this.powerShell.Commands.Clear();
            }
        }

        private SessionDetails GetSessionDetails(Func<PSCommand, PSObject> invokeAction)
        {
            try
            {
                this.mostRecentSessionDetails =
                    new SessionDetails(
                        invokeAction(
                            SessionDetails.GetDetailsCommand()));

                return this.mostRecentSessionDetails;
            }
            catch (RuntimeException e)
            {
                this.logger.LogHandledException("Runtime exception occurred while gathering runspace info", e);
            }
            catch (ArgumentNullException)
            {
                this.logger.LogError("Could not retrieve session details but no exception was thrown.");
            }

            // TODO: Return a harmless object if necessary
            this.mostRecentSessionDetails = null;
            return this.mostRecentSessionDetails;
        }

        private async Task<SessionDetails> GetSessionDetailsInRunspaceAsync()
        {
            using (RunspaceHandle runspaceHandle = await this.GetRunspaceHandleAsync().ConfigureAwait(false))
            {
                return this.GetSessionDetailsInRunspace(runspaceHandle.Runspace);
            }
        }

        private SessionDetails GetSessionDetailsInRunspace(Runspace runspace)
        {
            SessionDetails sessionDetails =
                this.GetSessionDetails(
                    command =>
                    {
                        using (PowerShell powerShell = PowerShell.Create())
                        {
                            powerShell.Runspace = runspace;
                            powerShell.Commands = command;

                            return
                                powerShell
                                    .Invoke()
                                    .FirstOrDefault();
                        }
                    });

            return sessionDetails;
        }

        private SessionDetails GetSessionDetailsInDebugger()
        {
            return this.GetSessionDetails(
                command =>
                {
                    // Use LastOrDefault to get the last item returned.  This
                    // is necessary because advanced prompt functions (like those
                    // in posh-git) may return multiple objects in the result.
                    return
                        this.ExecuteCommandInDebugger<PSObject>(command, false)
                            .LastOrDefault();
                });
        }

        private SessionDetails GetSessionDetailsInNestedPipeline()
        {
            // We don't need to check what thread we're on here. If it's a local
            // nested pipeline then we will already be on the correct thread, and
            // non-debugger nested pipelines aren't supported in remote runspaces.
            return this.GetSessionDetails(
                command =>
                {
                    using (var localPwsh = PowerShell.Create(RunspaceMode.CurrentRunspace))
                    {
                        localPwsh.Commands = command;
                        return localPwsh.Invoke().FirstOrDefault();
                    }
                });
        }

        private void SetProfileVariableInCurrentRunspace(ProfilePathInfo profilePaths)
        {
            // Create the $profile variable
            PSObject profile = new PSObject(profilePaths.CurrentUserCurrentHost);

            profile.Members.Add(
                new PSNoteProperty(
                    nameof(profilePaths.AllUsersAllHosts),
                    profilePaths.AllUsersAllHosts));

            profile.Members.Add(
                new PSNoteProperty(
                    nameof(profilePaths.AllUsersCurrentHost),
                    profilePaths.AllUsersCurrentHost));

            profile.Members.Add(
                new PSNoteProperty(
                    nameof(profilePaths.CurrentUserAllHosts),
                    profilePaths.CurrentUserAllHosts));

            profile.Members.Add(
                new PSNoteProperty(
                    nameof(profilePaths.CurrentUserCurrentHost),
                    profilePaths.CurrentUserCurrentHost));

            this.logger.LogTrace(
                    $"Setting $profile variable in runspace. Current user host profile path: {profilePaths.CurrentUserCurrentHost}");

            // Set the variable in the runspace
            this.powerShell.Commands.Clear();
            this.powerShell
                .AddCommand("Set-Variable")
                .AddParameter("Name", "profile")
                .AddParameter("Value", profile)
                .AddParameter("Option", "None");
            this.powerShell.Invoke();
            this.powerShell.Commands.Clear();
        }

        private void HandleRunspaceStateChanged(object sender, RunspaceStateEventArgs args)
        {
            switch (args.RunspaceStateInfo.State)
            {
                case RunspaceState.Opening:
                case RunspaceState.Opened:
                    // These cases don't matter, just return
                    return;

                case RunspaceState.Closing:
                case RunspaceState.Closed:
                case RunspaceState.Broken:
                    // If the runspace closes or fails, pop the runspace
                    ((IHostSupportsInteractiveSession)this).PopRunspace();
                    break;
            }
        }

        private static IEnumerable<string> GetLoadableProfilePaths(ProfilePathInfo profilePaths)
        {
            if (profilePaths == null)
            {
                yield break;
            }

            foreach (string path in new [] { profilePaths.AllUsersAllHosts, profilePaths.AllUsersCurrentHost, profilePaths.CurrentUserAllHosts, profilePaths.CurrentUserCurrentHost })
            {
                if (path != null && File.Exists(path))
                {
                    yield return path;
                }
            }
        }

        #endregion

        #region Events

        // NOTE: This event is 'internal' because the DebugService provides
        //       the publicly consumable event.
        internal event EventHandler<DebuggerStopEventArgs> DebuggerStop;

        /// <summary>
        /// Raised when the debugger is resumed after it was previously stopped.
        /// </summary>
        public event EventHandler<DebuggerResumeAction> DebuggerResumed;

        private void StartCommandLoopOnRunspaceAvailable()
        {
            if (Interlocked.CompareExchange(ref this.isCommandLoopRestarterSet, 1, 1) == 1)
            {
                return;
            }

            void availabilityChangedHandler(object runspace, RunspaceAvailabilityEventArgs eventArgs)
            {
                if (eventArgs.RunspaceAvailability != RunspaceAvailability.Available ||
                    this.versionSpecificOperations.IsDebuggerStopped(this.PromptNest, (Runspace)runspace))
                {
                    return;
                }

                ((Runspace)runspace).AvailabilityChanged -= availabilityChangedHandler;
                Interlocked.Exchange(ref this.isCommandLoopRestarterSet, 0);
                this.ConsoleReader?.StartCommandLoop();
            }

            this.CurrentRunspace.Runspace.AvailabilityChanged += availabilityChangedHandler;
            Interlocked.Exchange(ref this.isCommandLoopRestarterSet, 1);
        }

        private void OnDebuggerStop(object sender, DebuggerStopEventArgs e)
        {
            // We maintain the current stop event args so that we can use it in the DebugServer to fire the "stopped" event
            // when the DebugServer is fully started.
            CurrentDebuggerStopEventArgs = e;

            if (!IsDebugServerActive)
            {
                _languageServer.SendNotification("powerShell/startDebugger");
            }

            // We've hit a breakpoint so go to a new line so that the prompt can be rendered.
            this.WriteOutput("", includeNewLine: true);

            if (CurrentRunspace.Context == RunspaceContext.Original)
            {
                StartCommandLoopOnRunspaceAvailable();
            }

            this.logger.LogTrace("Debugger stopped execution.");

            PromptNest.PushPromptContext(
                IsCurrentRunspaceOutOfProcess()
                    ? PromptNestFrameType.Debug | PromptNestFrameType.Remote
                    : PromptNestFrameType.Debug);

            ThreadController localThreadController = PromptNest.GetThreadController();

            // Update the session state
            this.OnSessionStateChanged(
                this,
                new SessionStateChangedEventArgs(
                    PowerShellContextState.Ready,
                    PowerShellExecutionResult.Stopped,
                    null));

            // Get the session details and push the current
            // runspace if the session has changed
            SessionDetails sessionDetails = null;
            try
            {
                sessionDetails = this.GetSessionDetailsInDebugger();
            }
            catch (InvalidOperationException)
            {
                this.logger.LogTrace(
                    "Attempting to get session details failed, most likely due to a running pipeline that is attempting to stop.");
            }

            if (!localThreadController.FrameExitTask.Task.IsCompleted)
            {
                // Push the current runspace if the session has changed
                this.UpdateRunspaceDetailsIfSessionChanged(sessionDetails, isDebuggerStop: true);

                // Raise the event for the debugger service
                this.DebuggerStop?.Invoke(sender, e);
            }

            this.logger.LogTrace("Starting pipeline thread message loop...");

            Task<IPipelineExecutionRequest> localPipelineExecutionTask =
                localThreadController.TakeExecutionRequestAsync();
            Task<DebuggerResumeAction> localDebuggerStoppedTask =
                localThreadController.Exit();
            while (true)
            {
                int taskIndex =
                    Task.WaitAny(
                        localDebuggerStoppedTask,
                        localPipelineExecutionTask);

                if (taskIndex == 0)
                {
                    // Write a new output line before continuing
                    this.WriteOutput("", true);

                    e.ResumeAction = localDebuggerStoppedTask.GetAwaiter().GetResult();
                    this.logger.LogTrace("Received debugger resume action " + e.ResumeAction.ToString());

                    // Since we are no longer at a breakpoint, we set this to null.
                    CurrentDebuggerStopEventArgs = null;

                    // Notify listeners that the debugger has resumed
                    this.DebuggerResumed?.Invoke(this, e.ResumeAction);

                    // Pop the current RunspaceDetails if we were attached
                    // to a runspace and the resume action is Stop
                    if (this.CurrentRunspace.Context == RunspaceContext.DebuggedRunspace &&
                        e.ResumeAction == DebuggerResumeAction.Stop)
                    {
                        this.PopRunspace();
                    }
                    else if (e.ResumeAction != DebuggerResumeAction.Stop)
                    {
                        // Update the session state
                        this.OnSessionStateChanged(
                            this,
                            new SessionStateChangedEventArgs(
                                PowerShellContextState.Running,
                                PowerShellExecutionResult.NotFinished,
                                null));
                    }

                    break;
                }
                else if (taskIndex == 1)
                {
                    this.logger.LogTrace("Received pipeline thread execution request.");

                    IPipelineExecutionRequest executionRequest = localPipelineExecutionTask.Result;
                    localPipelineExecutionTask = localThreadController.TakeExecutionRequestAsync();
                    executionRequest.ExecuteAsync().GetAwaiter().GetResult();

                    this.logger.LogTrace("Pipeline thread execution completed.");

                    if (!this.versionSpecificOperations.IsDebuggerStopped(
                        this.PromptNest,
                        this.CurrentRunspace.Runspace))
                    {
                        // Since we are no longer at a breakpoint, we set this to null.
                        CurrentDebuggerStopEventArgs = null;

                        if (this.CurrentRunspace.Context == RunspaceContext.DebuggedRunspace)
                        {
                            // Notify listeners that the debugger has resumed
                            this.DebuggerResumed?.Invoke(this, DebuggerResumeAction.Stop);

                            // We're detached from the runspace now, send a runspace update.
                            this.PopRunspace();
                        }

                        // If the executed command caused the debugger to exit, break
                        // from the pipeline loop
                        break;
                    }
                }
                else
                {
                    // TODO: How to handle this?
                    this.logger.LogError($"Unhandled TaskIndex: {taskIndex}");
                }
            }

            PromptNest.PopPromptContext();
        }

        // NOTE: This event is 'internal' because the DebugService provides
        //       the publicly consumable event.
        internal event EventHandler<BreakpointUpdatedEventArgs> BreakpointUpdated;

        private void OnBreakpointUpdated(object sender, BreakpointUpdatedEventArgs e)
        {
            this.BreakpointUpdated?.Invoke(sender, e);
        }

        #endregion

        #region Nested Classes

        private void ConfigureRunspaceCapabilities(RunspaceDetails runspaceDetails)
        {
            DscBreakpointCapability.CheckForCapability(this.CurrentRunspace, this, this.logger);
        }

        private void PushRunspace(RunspaceDetails newRunspaceDetails)
        {
            this.logger.LogTrace(
                $"Pushing {this.CurrentRunspace.Location} ({this.CurrentRunspace.Context}), new runspace is {newRunspaceDetails.Location} ({newRunspaceDetails.Context}), connection: {newRunspaceDetails.ConnectionString}");

            RunspaceDetails previousRunspace = this.CurrentRunspace;

            if (newRunspaceDetails.Context == RunspaceContext.DebuggedRunspace)
            {
                this.WriteOutput(
                    $"Entering debugged runspace on {newRunspaceDetails.Location.ToString().ToLower()} machine {newRunspaceDetails.SessionDetails.ComputerName}",
                    true);
            }

            // Switch out event handlers if necessary
            if (CheckIfRunspaceNeedsEventHandlers(newRunspaceDetails))
            {
                this.CleanupRunspace(previousRunspace);
                this.ConfigureRunspace(newRunspaceDetails);
            }

            this.runspaceStack.Push(previousRunspace);
            this.CurrentRunspace = newRunspaceDetails;

            // Check for runspace capabilities
            this.ConfigureRunspaceCapabilities(newRunspaceDetails);

            this.OnRunspaceChanged(
                this,
                new RunspaceChangedEventArgs(
                    RunspaceChangeAction.Enter,
                    previousRunspace,
                    this.CurrentRunspace));
        }

        private void UpdateRunspaceDetailsIfSessionChanged(SessionDetails sessionDetails, bool isDebuggerStop = false)
        {
            RunspaceDetails newRunspaceDetails = null;

            // If we've exited an entered process or debugged runspace, pop what we've
            // got before we evaluate where we're at
            if (
                (this.CurrentRunspace.Context == RunspaceContext.DebuggedRunspace &&
                 this.CurrentRunspace.SessionDetails.InstanceId != sessionDetails.InstanceId) ||
                (this.CurrentRunspace.Context == RunspaceContext.EnteredProcess &&
                 this.CurrentRunspace.SessionDetails.ProcessId != sessionDetails.ProcessId))
            {
                this.PopRunspace();
            }

            // Are we in a new session that the PushRunspace command won't
            // notify us about?
            //
            // Possible cases:
            // - Debugged runspace in a local or remote session
            // - Entered process in a remote session
            //
            // We don't need additional logic to check for the cases that
            // PowerShell would have notified us about because the CurrentRunspace
            // will already be updated by PowerShell by the time we reach
            // these checks.

            if (this.CurrentRunspace.SessionDetails.InstanceId != sessionDetails.InstanceId && isDebuggerStop)
            {
                // Are we on a local or remote computer?
                bool differentComputer =
                    !string.Equals(
                        sessionDetails.ComputerName,
                        this.initialRunspace.SessionDetails.ComputerName,
                        StringComparison.CurrentCultureIgnoreCase);

                // We started debugging a runspace
                newRunspaceDetails =
                    RunspaceDetails.CreateFromDebugger(
                        this.CurrentRunspace,
                        differentComputer ? RunspaceLocation.Remote : RunspaceLocation.Local,
                        RunspaceContext.DebuggedRunspace,
                        sessionDetails);
            }
            else if (this.CurrentRunspace.SessionDetails.ProcessId != sessionDetails.ProcessId)
            {
                // We entered a different PowerShell host process
                newRunspaceDetails =
                    RunspaceDetails.CreateFromContext(
                        this.CurrentRunspace,
                        RunspaceContext.EnteredProcess,
                        sessionDetails);
            }

            if (newRunspaceDetails != null)
            {
                this.PushRunspace(newRunspaceDetails);
            }
        }

        private void PopRunspace()
        {
            if (this.SessionState != PowerShellContextState.Disposed)
            {
                if (this.runspaceStack.Count > 0)
                {
                    RunspaceDetails previousRunspace = this.CurrentRunspace;
                    this.CurrentRunspace = this.runspaceStack.Pop();

                    this.logger.LogTrace(
                        $"Popping {previousRunspace.Location} ({previousRunspace.Context}), new runspace is {this.CurrentRunspace.Location} ({this.CurrentRunspace.Context}), connection: {this.CurrentRunspace.ConnectionString}");

                    if (previousRunspace.Context == RunspaceContext.DebuggedRunspace)
                    {
                        this.WriteOutput(
                            $"Leaving debugged runspace on {previousRunspace.Location.ToString().ToLower()} machine {previousRunspace.SessionDetails.ComputerName}",
                            true);
                    }

                    // Switch out event handlers if necessary
                    if (CheckIfRunspaceNeedsEventHandlers(previousRunspace))
                    {
                        this.CleanupRunspace(previousRunspace);
                        this.ConfigureRunspace(this.CurrentRunspace);
                    }

                    this.OnRunspaceChanged(
                        this,
                        new RunspaceChangedEventArgs(
                            RunspaceChangeAction.Exit,
                            previousRunspace,
                            this.CurrentRunspace));
                }
                else
                {
                    this.logger.LogError(
                        "Caller attempted to pop a runspace when no runspaces are on the stack.");
                }
            }
        }

        #endregion

        #region IHostSupportsInteractiveSession Implementation

        bool IHostSupportsInteractiveSession.IsRunspacePushed
        {
            get
            {
                return this.runspaceStack.Count > 0;
            }
        }

        Runspace IHostSupportsInteractiveSession.Runspace
        {
            get
            {
                return this.CurrentRunspace?.Runspace;
            }
        }

        void IHostSupportsInteractiveSession.PushRunspace(Runspace runspace)
        {
            // Get the session details for the new runspace
            SessionDetails sessionDetails = this.GetSessionDetailsInRunspace(runspace);

            this.PushRunspace(
                RunspaceDetails.CreateFromRunspace(
                    runspace,
                    sessionDetails,
                    this.logger));
        }

        void IHostSupportsInteractiveSession.PopRunspace()
        {
            this.PopRunspace();
        }

        #endregion

        /// <summary>
        /// Encapsulates the locking semantics hacked together for debugging to work.
        /// This allows ExecuteCommandAsync locking to work "re-entrantly",
        /// while making sure that a debug abort won't corrupt state.
        /// </summary>
        private class SessionStateLock
        {
            /// <summary>
            /// The actual lock to acquire to modify the session state of the PowerShellContextService.
            /// </summary>
            private readonly SemaphoreSlim _sessionStateLock;

            /// <summary>
            /// A lock used by this class to ensure that count incrementing and session state locking happens atomically.
            /// </summary>
            private readonly SemaphoreSlim _internalLock;

            /// <summary>
            /// A count of how re-entrant the current execute command lock call is,
            /// so we can effectively use it as a two-way semaphore.
            /// </summary>
            private int _executeCommandLockCount;

            public SessionStateLock()
            {
                _sessionStateLock = AsyncUtils.CreateSimpleLockingSemaphore();
                _internalLock = AsyncUtils.CreateSimpleLockingSemaphore();
                _executeCommandLockCount = 0;
            }

            public async Task AcquireForExecuteCommandAsync()
            {
                // Algorithm here is:
                // - Acquire the internal lock to keep operations atomic
                // - Increment the number of lock holders
                // - If we're the only one, acquire the lock
                // - Release the internal lock

                await _internalLock.WaitAsync().ConfigureAwait(false);
                try
                {
                    if (_executeCommandLockCount++ == 0)
                    {
                        await _sessionStateLock.WaitAsync().ConfigureAwait(false);
                    }
                }
                finally
                {
                    _internalLock.Release();
                }
            }

            public bool TryAcquireForDebuggerAbort()
            {
                return _sessionStateLock.Wait(0);
            }

            public async Task ReleaseForExecuteCommand()
            {
                // Algorithm here is the opposite of the acquisition algorithm:
                // - Acquire the internal lock to ensure the operation is atomic
                // - Decrement the lock holder count
                // - If we were the last ones, release the lock
                // - Release the internal lock

                await _internalLock.WaitAsync().ConfigureAwait(false);
                try
                {
                    if (--_executeCommandLockCount == 0)
                    {
                        _sessionStateLock.Release();
                    }
                }
                finally
                {
                    _internalLock.Release();
                }
            }

            public void ReleaseForDebuggerAbort()
            {
                _sessionStateLock.Release();
            }
        }
    }
}<|MERGE_RESOLUTION|>--- conflicted
+++ resolved
@@ -270,28 +270,25 @@
                     hostUserInterface,
                     logger);
 
-<<<<<<< HEAD
+            logger.LogTrace("Creating initial PowerShell runspace");
+            powerShellContext.ImportCommandsModuleAsync();
             if (hostStartupInfo.InitialSessionState.LanguageMode != PSLanguageMode.FullLanguage)
             {
-                if(hostStartupInfo.AdditionalModules.Count > 0)
+                // Loading modules with ImportPSModule into the InitialSessionState because in constrained language mode there is no file system access.
+                // This may not be entirely true and needs to be tested.
+                if (hostStartupInfo.AdditionalModules.Count > 0)
                 {
                     hostStartupInfo.InitialSessionState.ImportPSModule(hostStartupInfo.AdditionalModules as string[]);
                 }
-=======
-            logger.LogTrace("Creating initial PowerShell runspace");
-            Runspace initialRunspace = PowerShellContextService.CreateRunspace(psHost, hostStartupInfo.LanguageMode);
-            powerShellContext.Initialize(hostStartupInfo.ProfilePaths, initialRunspace, true, hostUserInterface);
-            powerShellContext.ImportCommandsModuleAsync();
->>>>>>> d84bc510
-
+                 
                 hostStartupInfo.InitialSessionState.ImportPSModule(new [] { s_commandsModulePath });
                 if(!hostStartupInfo.InitialSessionState.Commands.Any(a=> a.Name.ToLower() == "tabexpansion2"))
                 {
                     hostStartupInfo.InitialSessionState.Commands.Add(new SessionStateFunctionEntry("TabExpansion2", tabExpansionFunctionText));
                 }
             }
-            Runspace runspace = PowerShellContextService.CreateRunspace(psHost, hostStartupInfo.InitialSessionState);
-            powerShellContext.Initialize(hostStartupInfo.ProfilePaths, runspace, true, hostUserInterface);
+            Runspace initialRunspace = PowerShellContextService.CreateRunspace(psHost, hostStartupInfo.InitialSessionState);
+            powerShellContext.Initialize(hostStartupInfo.ProfilePaths, initialRunspace, true, hostUserInterface);
             // TODO: This can be moved to the point after the $psEditor object
             // gets initialized when that is done earlier than LanguageServer.Initialize
             if (hostStartupInfo.InitialSessionState.LanguageMode == PSLanguageMode.FullLanguage)
