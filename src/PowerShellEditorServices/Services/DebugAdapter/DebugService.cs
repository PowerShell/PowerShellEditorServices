﻿// Copyright (c) Microsoft Corporation.
// Licensed under the MIT License.

using System;
using System.Collections;
using System.Collections.Generic;
using System.Linq;
using System.Management.Automation;
using System.Management.Automation.Language;
using System.Reflection;
using System.Threading;
using System.Threading.Tasks;
using Microsoft.Extensions.Logging;
using Microsoft.PowerShell.EditorServices.Services.DebugAdapter;
using Microsoft.PowerShell.EditorServices.Services.PowerShell;
using Microsoft.PowerShell.EditorServices.Services.PowerShell.Debugging;
using Microsoft.PowerShell.EditorServices.Services.PowerShell.Execution;
using Microsoft.PowerShell.EditorServices.Services.PowerShell.Host;
using Microsoft.PowerShell.EditorServices.Services.PowerShell.Utility;
using Microsoft.PowerShell.EditorServices.Services.TextDocument;
using Microsoft.PowerShell.EditorServices.Utility;

namespace Microsoft.PowerShell.EditorServices.Services
{
    /// <summary>
    /// Provides a high-level service for interacting with the
    /// PowerShell debugger in the runspace managed by a PowerShellContext.
    /// </summary>
    internal class DebugService
    {
        #region Fields

        private const string PsesGlobalVariableNamePrefix = "__psEditorServices_";
        private const string TemporaryScriptFileName = "Script Listing.ps1";

        private readonly ILogger _logger;
        private readonly IInternalPowerShellExecutionService _executionService;
        private readonly BreakpointService _breakpointService;
        private readonly RemoteFileManagerService _remoteFileManager;

        private readonly PsesInternalHost _psesHost;

        private readonly IPowerShellDebugContext _debugContext;

        // The LSP protocol refers to variables by individual IDs, this is an iterator for that purpose.
        private int nextVariableId;
        private string temporaryScriptListingPath;
        private List<VariableDetailsBase> variables;
        private VariableContainerDetails globalScopeVariables;
        private VariableContainerDetails scriptScopeVariables;
        private VariableContainerDetails localScopeVariables;
        private StackFrameDetails[] stackFrameDetails;
        private readonly PropertyInfo invocationTypeScriptPositionProperty;

        private readonly SemaphoreSlim debugInfoHandle = AsyncUtils.CreateSimpleLockingSemaphore();
        #endregion

        #region Properties

        /// <summary>
        /// Gets or sets a boolean that indicates whether a debugger client is
        /// currently attached to the debugger.
        /// </summary>
        public bool IsClientAttached { get; set; }

        /// <summary>
        /// Gets a boolean that indicates whether the debugger is currently
        /// stopped at a breakpoint.
        /// </summary>
        public bool IsDebuggerStopped => _debugContext.IsStopped;

        /// <summary>
        /// Gets the current DebuggerStoppedEventArgs when the debugger
        /// is stopped.
        /// </summary>
        public DebuggerStoppedEventArgs CurrentDebuggerStoppedEventArgs { get; private set; }

        /// <summary>
        /// Tracks whether we are running <c>Debug-Runspace</c> in an out-of-process runspace.
        /// </summary>
        public bool IsDebuggingRemoteRunspace
        {
            get => _debugContext.IsDebuggingRemoteRunspace;
            set => _debugContext.IsDebuggingRemoteRunspace = value;
        }

        #endregion

        #region Constructors

        /// <summary>
        /// Initializes a new instance of the DebugService class and uses
        /// the given execution service for all future operations.
        /// </summary>
        public DebugService(
            IInternalPowerShellExecutionService executionService,
            IPowerShellDebugContext debugContext,
            RemoteFileManagerService remoteFileManager,
            BreakpointService breakpointService,
            PsesInternalHost psesHost,
            ILoggerFactory factory)
        {
            Validate.IsNotNull(nameof(executionService), executionService);

            _logger = factory.CreateLogger<DebugService>();
            _executionService = executionService;
            _breakpointService = breakpointService;
            _psesHost = psesHost;
            _debugContext = debugContext;
            _debugContext.DebuggerStopped += OnDebuggerStopAsync;
            _debugContext.DebuggerResuming += OnDebuggerResuming;
            _debugContext.BreakpointUpdated += OnBreakpointUpdated;
            _remoteFileManager = remoteFileManager;

            invocationTypeScriptPositionProperty =
                typeof(InvocationInfo)
                    .GetProperty(
                        "ScriptPosition",
                        BindingFlags.NonPublic | BindingFlags.Instance);
        }

        #endregion

        #region Public Methods

        /// <summary>
        /// Sets the list of line breakpoints for the current debugging session.
        /// </summary>
        /// <param name="scriptFile">The ScriptFile in which breakpoints will be set.</param>
        /// <param name="breakpoints">BreakpointDetails for each breakpoint that will be set.</param>
        /// <param name="clearExisting">If true, causes all existing breakpoints to be cleared before setting new ones.</param>
        /// <returns>An awaitable Task that will provide details about the breakpoints that were set.</returns>
        public async Task<BreakpointDetails[]> SetLineBreakpointsAsync(
            ScriptFile scriptFile,
            BreakpointDetails[] breakpoints,
            bool clearExisting = true)
        {
            DscBreakpointCapability dscBreakpoints = await _debugContext.GetDscBreakpointCapabilityAsync(CancellationToken.None).ConfigureAwait(false);

            string scriptPath = scriptFile.FilePath;

            _psesHost.Runspace.ThrowCancelledIfUnusable();
            // Make sure we're using the remote script path
            if (_psesHost.CurrentRunspace.IsOnRemoteMachine && _remoteFileManager is not null)
            {
                if (!_remoteFileManager.IsUnderRemoteTempPath(scriptPath))
                {
                    _logger.LogTrace($"Could not set breakpoints for local path '{scriptPath}' in a remote session.");
                    return Array.Empty<BreakpointDetails>();
                }

                scriptPath = _remoteFileManager.GetMappedPath(scriptPath, _psesHost.CurrentRunspace);
            }
            else if (temporaryScriptListingPath?.Equals(scriptPath, StringComparison.CurrentCultureIgnoreCase) == true)
            {
                _logger.LogTrace($"Could not set breakpoint on temporary script listing path '{scriptPath}'.");
                return Array.Empty<BreakpointDetails>();
            }

            // Fix for issue #123 - file paths that contain wildcard chars [ and ] need to
            // quoted and have those wildcard chars escaped.
            string escapedScriptPath = PathUtils.WildcardEscapePath(scriptPath);

            if (dscBreakpoints?.IsDscResourcePath(escapedScriptPath) != true)
            {
                if (clearExisting)
                {
                    await _breakpointService.RemoveAllBreakpointsAsync(scriptFile.FilePath).ConfigureAwait(false);
                }

                return (await _breakpointService.SetBreakpointsAsync(escapedScriptPath, breakpoints).ConfigureAwait(false)).ToArray();
            }

            return await dscBreakpoints
                .SetLineBreakpointsAsync(_executionService, escapedScriptPath, breakpoints)
                .ConfigureAwait(false);
        }

        /// <summary>
        /// Sets the list of command breakpoints for the current debugging session.
        /// </summary>
        /// <param name="breakpoints">CommandBreakpointDetails for each command breakpoint that will be set.</param>
        /// <param name="clearExisting">If true, causes all existing function breakpoints to be cleared before setting new ones.</param>
        /// <returns>An awaitable Task that will provide details about the breakpoints that were set.</returns>
        public async Task<CommandBreakpointDetails[]> SetCommandBreakpointsAsync(
            CommandBreakpointDetails[] breakpoints,
            bool clearExisting = true)
        {
            CommandBreakpointDetails[] resultBreakpointDetails = null;

            if (clearExisting)
            {
                // Flatten dictionary values into one list and remove them all.
                IEnumerable<Breakpoint> existingBreakpoints = await _breakpointService.GetBreakpointsAsync().ConfigureAwait(false);
                await _breakpointService.RemoveBreakpointsAsync(existingBreakpoints.OfType<CommandBreakpoint>()).ConfigureAwait(false);
            }

            if (breakpoints.Length > 0)
            {
                resultBreakpointDetails = (await _breakpointService.SetCommandBreakpointsAsync(breakpoints).ConfigureAwait(false)).ToArray();
            }

            return resultBreakpointDetails ?? Array.Empty<CommandBreakpointDetails>();
        }

        /// <summary>
        /// Sends a "continue" action to the debugger when stopped.
        /// </summary>
        public void Continue() => _debugContext.Continue();

        /// <summary>
        /// Sends a "step over" action to the debugger when stopped.
        /// </summary>
        public void StepOver() => _debugContext.StepOver();

        /// <summary>
        /// Sends a "step in" action to the debugger when stopped.
        /// </summary>
        public void StepIn() => _debugContext.StepInto();

        /// <summary>
        /// Sends a "step out" action to the debugger when stopped.
        /// </summary>
        public void StepOut() => _debugContext.StepOut();

        /// <summary>
        /// Causes the debugger to break execution wherever it currently
        /// is at the time. This is equivalent to clicking "Pause" in a
        /// debugger UI.
        /// </summary>
        public void Break() => _debugContext.BreakExecution();

        /// <summary>
        /// Aborts execution of the debugger while it is running, even while
        /// it is stopped.  Equivalent to calling PowerShellContext.AbortExecution.
        /// </summary>
        public void Abort() => _debugContext.Abort();

        /// <summary>
        /// Gets the list of variables that are children of the scope or variable
        /// that is identified by the given referenced ID.
        /// </summary>
        /// <param name="variableReferenceId"></param>
        /// <returns>An array of VariableDetails instances which describe the requested variables.</returns>
        public VariableDetailsBase[] GetVariables(int variableReferenceId)
        {
            VariableDetailsBase[] childVariables;
            debugInfoHandle.Wait();
            try
            {
                if ((variableReferenceId < 0) || (variableReferenceId >= variables.Count))
                {
                    _logger.LogWarning($"Received request for variableReferenceId {variableReferenceId} that is out of range of valid indices.");
                    return Array.Empty<VariableDetailsBase>();
                }

                VariableDetailsBase parentVariable = variables[variableReferenceId];
                if (parentVariable.IsExpandable)
                {
                    childVariables = parentVariable.GetChildren(_logger);
                    foreach (VariableDetailsBase child in childVariables)
                    {
                        // Only add child if it hasn't already been added.
                        if (child.Id < 0)
                        {
                            child.Id = nextVariableId++;
                            variables.Add(child);
                        }
                    }
                }
                else
                {
                    childVariables = Array.Empty<VariableDetailsBase>();
                }

                return childVariables;
            }
            finally
            {
                debugInfoHandle.Release();
            }
        }

        /// <summary>
        /// Evaluates a variable expression in the context of the stopped
        /// debugger. This method decomposes the variable expression to
        /// walk the cached variable data for the specified stack frame.
        /// </summary>
        /// <param name="variableExpression">The variable expression string to evaluate.</param>
        /// <returns>A VariableDetailsBase object containing the result.</returns>
        public VariableDetailsBase GetVariableFromExpression(string variableExpression)
        {
            // NOTE: From a watch we will get passed expressions that are not naked variables references.
            // Probably the right way to do this would be to examine the AST of the expr before calling
            // this method to make sure it is a VariableReference. But for the most part, non-naked variable
            // references are very unlikely to find a matching variable e.g. "$i+5.2" will find no var matching "$i+5".

            // Break up the variable path
            string[] variablePathParts = variableExpression.Split('.');

            VariableDetailsBase resolvedVariable = null;
            IEnumerable<VariableDetailsBase> variableList;

            // Ensure debug info isn't currently being built.
            debugInfoHandle.Wait();
            try
            {
                variableList = variables;
            }
            finally
            {
                debugInfoHandle.Release();
            }

            foreach (string variableName in variablePathParts)
            {
                if (variableList is null)
                {
                    // If there are no children left to search, break out early.
                    return null;
                }

                resolvedVariable =
                    variableList.FirstOrDefault(
                        v =>
                            string.Equals(
                                v.Name,
                                variableName,
                                StringComparison.CurrentCultureIgnoreCase));

                if (resolvedVariable?.IsExpandable == true)
                {
                    // Continue by searching in this variable's children.
                    variableList = GetVariables(resolvedVariable.Id);
                }
            }

            return resolvedVariable;
        }

        /// <summary>
        /// Sets the specified variable by container variableReferenceId and variable name to the
        /// specified new value. If the variable cannot be set or converted to that value this
        /// method will throw InvalidPowerShellExpressionException, ArgumentTransformationMetadataException, or
        /// SessionStateUnauthorizedAccessException.
        /// </summary>
        /// <param name="variableContainerReferenceId">The container (Autos, Local, Script, Global) that holds the variable.</param>
        /// <param name="name">The name of the variable prefixed with $.</param>
        /// <param name="value">The new string value.  This value must not be null.  If you want to set the variable to $null
        /// pass in the string "$null".</param>
        /// <returns>The string representation of the value the variable was set to.</returns>
        /// <exception cref="InvalidPowerShellExpressionException"></exception>
        public async Task<string> SetVariableAsync(int variableContainerReferenceId, string name, string value)
        {
            Validate.IsNotNull(nameof(name), name);
            Validate.IsNotNull(nameof(value), value);

            _logger.LogTrace($"SetVariableRequest for '{name}' to value string (pre-quote processing): '{value}'");

            // An empty or whitespace only value is not a valid expression for SetVariable.
            if (value.Trim().Length == 0)
            {
                throw new InvalidPowerShellExpressionException("Expected an expression.");
            }

            // Evaluate the expression to get back a PowerShell object from the expression string.
            // This may throw, in which case the exception is propagated to the caller
            PSCommand evaluateExpressionCommand = new PSCommand().AddScript(value);
            IReadOnlyList<object> expressionResults = await _executionService.ExecutePSCommandAsync<object>(evaluateExpressionCommand, CancellationToken.None).ConfigureAwait(false);
            if (expressionResults.Count == 0)
            {
                throw new InvalidPowerShellExpressionException("Expected an expression result.");
            }
            object expressionResult = expressionResults[0];

            // If PowerShellContext.ExecuteCommand returns an ErrorRecord as output, the expression failed evaluation.
            // Ideally we would have a separate means from communicating error records apart from normal output.
            if (expressionResult is ErrorRecord errorRecord)
            {
                throw new InvalidPowerShellExpressionException(errorRecord.ToString());
            }

            await debugInfoHandle.WaitAsync().ConfigureAwait(false);
            try
            {
                // OK, now we have a PS object from the supplied value string (expression) to assign to a variable.
                // Get the variable referenced by variableContainerReferenceId and variable name.
                VariableContainerDetails variableContainer = (VariableContainerDetails)variables[variableContainerReferenceId];
            }
            finally
            {
                debugInfoHandle.Release();
            }

            // Determine scope in which the variable lives so we can pass it to `Get-Variable
            // -Scope`. The default is scope 0 which is safe because if a user is able to see a
            // variable in the debugger and so change it through this interface, it's either in the
            // top-most scope or in one of the following named scopes. The default scope is most
            // likely in the case of changing from the "auto variables" container.
            string scope = "0";
            // NOTE: This can't use a switch because the IDs aren't constant.
            if (variableContainerReferenceId == localScopeVariables.Id)
            {
                scope = VariableContainerDetails.LocalScopeName;
            }
            else if (variableContainerReferenceId == scriptScopeVariables.Id)
            {
                scope = VariableContainerDetails.ScriptScopeName;
            }
            else if (variableContainerReferenceId == globalScopeVariables.Id)
            {
                scope = VariableContainerDetails.GlobalScopeName;
            }

            // Now that we have the scope, get the associated PSVariable object for the variable to be set.
            PSCommand getVariableCommand = new PSCommand()
                .AddCommand(@"Microsoft.PowerShell.Utility\Get-Variable")
                .AddParameter("Name", name.TrimStart('$'))
                .AddParameter("Scope", scope);

            IReadOnlyList<PSVariable> psVariables = await _executionService.ExecutePSCommandAsync<PSVariable>(getVariableCommand, CancellationToken.None).ConfigureAwait(false);
            if (psVariables.Count == 0)
            {
                throw new Exception("Failed to retrieve PSVariables");
            }

            PSVariable psVariable = psVariables[0];
            if (psVariable is null)
            {
                throw new Exception($"Failed to retrieve PSVariable object for '{name}' from scope '{scope}'.");
            }

            // We have the PSVariable object for the variable the user wants to set and an object to assign to that variable.
            // The last step is to determine whether the PSVariable is "strongly typed" which may require a conversion.
            // If it is not strongly typed, we simply assign the object directly to the PSVariable potentially changing its type.
            // Turns out ArgumentTypeConverterAttribute is not public. So we call the attribute through it's base class -
            // ArgumentTransformationAttribute.
            ArgumentTransformationAttribute argTypeConverterAttr = null;
            foreach (Attribute variableAttribute in psVariable.Attributes)
            {
                if (variableAttribute is ArgumentTransformationAttribute argTransformAttr
                    && argTransformAttr.GetType().Name.Equals("ArgumentTypeConverterAttribute"))
                {
                    argTypeConverterAttr = argTransformAttr;
                    break;
                }
            }

            if (argTypeConverterAttr is not null)
            {
                // PSVariable *is* strongly typed, so we have to convert it.
                _logger.LogTrace($"Setting variable '{name}' using conversion to value: {expressionResult ?? "<null>"}");

                // NOTE: We use 'Get-Variable' here instead of 'SessionStateProxy.GetVariable()'
                // because we already have a pipeline running (the debugger) and the latter cannot
                // run concurrently (threw 'NoSessionStateProxyWhenPipelineInProgress').
                IReadOnlyList<EngineIntrinsics> results = await _executionService.ExecutePSCommandAsync<EngineIntrinsics>(
                    new PSCommand()
                        .AddCommand(@"Microsoft.PowerShell.Utility\Get-Variable")
                        .AddParameter("Name", "ExecutionContext")
                        .AddParameter("ValueOnly"),
                    CancellationToken.None).ConfigureAwait(false);
                EngineIntrinsics engineIntrinsics = results.Count > 0
                    ? results[0]
                    : throw new Exception("Couldn't get EngineIntrinsics!");

                // TODO: This is almost (but not quite) the same as 'LanguagePrimitives.Convert()',
                // which does not require the pipeline thread. We should investigate changing it.
                psVariable.Value = argTypeConverterAttr.Transform(engineIntrinsics, expressionResult);
            }
            else
            {
                // PSVariable is *not* strongly typed. In this case, whack the old value with the new value.
                _logger.LogTrace($"Setting variable '{name}' directly to value: {expressionResult ?? "<null>"} - previous type was {psVariable.Value?.GetType().Name ?? "<unknown>"}");
                psVariable.Value = expressionResult;
            }

            // Use the VariableDetails.ValueString functionality to get the string representation for client debugger.
            // This makes the returned string consistent with the strings normally displayed for variables in the debugger.
            VariableDetails tempVariable = new(psVariable);
            _logger.LogTrace($"Set variable '{name}' to: {tempVariable.ValueString ?? "<null>"}");
            return tempVariable.ValueString;
        }

        /// <summary>
        /// Evaluates an expression in the context of the stopped
        /// debugger.  This method will execute the specified expression
        /// PowerShellContext.
        /// </summary>
        /// <param name="expressionString">The expression string to execute.</param>
        /// <param name="writeResultAsOutput">
        /// If true, writes the expression result as host output rather than returning the results.
        /// In this case, the return value of this function will be null.</param>
        /// <returns>A VariableDetails object containing the result.</returns>
        public async Task<VariableDetails> EvaluateExpressionAsync(
            string expressionString,
            bool writeResultAsOutput)
        {
            PSCommand command = new PSCommand().AddScript(expressionString);
            IReadOnlyList<PSObject> results = await _executionService.ExecutePSCommandAsync<PSObject>(
                command,
                CancellationToken.None,
                new PowerShellExecutionOptions { WriteOutputToHost = writeResultAsOutput, ThrowOnError = !writeResultAsOutput }).ConfigureAwait(false);

            // Since this method should only be getting invoked in the debugger,
            // we can assume that Out-String will be getting used to format results
            // of command executions into string output.  However, if null is returned
            // then return null so that no output gets displayed.
            if (writeResultAsOutput || results is null || results.Count == 0)
            {
                return null;
            }

            // If we didn't write output,
            // return a VariableDetails instance.
            return new VariableDetails(
                    expressionString,
                    string.Join(Environment.NewLine, results));
        }

        /// <summary>
        /// Gets the list of stack frames at the point where the
        /// debugger sf stopped.
        /// </summary>
        /// <returns>
        /// An array of StackFrameDetails instances that contain the stack trace.
        /// </returns>
        public StackFrameDetails[] GetStackFrames()
        {
            debugInfoHandle.Wait();
            try
            {
                return stackFrameDetails;
            }
            finally
            {
                debugInfoHandle.Release();
            }
        }

        internal StackFrameDetails[] GetStackFrames(CancellationToken cancellationToken)
        {
            debugInfoHandle.Wait(cancellationToken);
            try
            {
                return stackFrameDetails;
            }
            finally
            {
                debugInfoHandle.Release();
            }
        }

        internal async Task<StackFrameDetails[]> GetStackFramesAsync()
        {
            await debugInfoHandle.WaitAsync().ConfigureAwait(false);
            try
            {
                return stackFrameDetails;
            }
            finally
            {
                debugInfoHandle.Release();
            }
        }

        internal async Task<StackFrameDetails[]> GetStackFramesAsync(CancellationToken cancellationToken)
        {
            await debugInfoHandle.WaitAsync(cancellationToken).ConfigureAwait(false);
            try
            {
                return stackFrameDetails;
            }
            finally
            {
                debugInfoHandle.Release();
            }
        }

        /// <summary>
        /// Gets the list of variable scopes for the stack frame that
        /// is identified by the given ID.
        /// </summary>
        /// <param name="stackFrameId">The ID of the stack frame at which variable scopes should be retrieved.</param>
        /// <returns>The list of VariableScope instances which describe the available variable scopes.</returns>
        public VariableScope[] GetVariableScopes(int stackFrameId)
        {
            StackFrameDetails[] stackFrames = GetStackFrames();
            int autoVariablesId = stackFrames[stackFrameId].AutoVariables.Id;
            int commandVariablesId = stackFrames[stackFrameId].CommandVariables.Id;

            return new VariableScope[]
            {
                new VariableScope(autoVariablesId, VariableContainerDetails.AutoVariablesName),
                new VariableScope(commandVariablesId, VariableContainerDetails.CommandVariablesName),
                new VariableScope(localScopeVariables.Id, VariableContainerDetails.LocalScopeName),
                new VariableScope(scriptScopeVariables.Id, VariableContainerDetails.ScriptScopeName),
                new VariableScope(globalScopeVariables.Id, VariableContainerDetails.GlobalScopeName),
            };
        }

        #endregion

        #region Private Methods

        private async Task FetchStackFramesAndVariablesAsync(string scriptNameOverride)
        {
            await debugInfoHandle.WaitAsync().ConfigureAwait(false);
            try
            {
                nextVariableId = VariableDetailsBase.FirstVariableId;
                variables = new List<VariableDetailsBase>
                {
                    // Create a dummy variable for index 0, should never see this.
                    new VariableDetails("Dummy", null)
                };

                // Must retrieve in order of broadest to narrowest scope for efficient
                // deduplication: global, script, local.
                globalScopeVariables = await FetchVariableContainerAsync(VariableContainerDetails.GlobalScopeName).ConfigureAwait(false);
                scriptScopeVariables = await FetchVariableContainerAsync(VariableContainerDetails.ScriptScopeName).ConfigureAwait(false);
                localScopeVariables = await FetchVariableContainerAsync(VariableContainerDetails.LocalScopeName).ConfigureAwait(false);

                await FetchStackFramesAsync(scriptNameOverride).ConfigureAwait(false);
            }
            finally
            {
                debugInfoHandle.Release();
            }
        }

        private Task<VariableContainerDetails> FetchVariableContainerAsync(string scope) => FetchVariableContainerAsync(scope, autoVarsOnly: false);

        private async Task<VariableContainerDetails> FetchVariableContainerAsync(string scope, bool autoVarsOnly)
        {
            PSCommand psCommand = new PSCommand().AddCommand(@"Microsoft.PowerShell.Utility\Get-Variable").AddParameter("Scope", scope);

            VariableContainerDetails scopeVariableContainer = new(nextVariableId++, "Scope: " + scope);
            variables.Add(scopeVariableContainer);

            IReadOnlyList<PSObject> results;
            try
            {
                results = await _executionService.ExecutePSCommandAsync<PSObject>(psCommand, CancellationToken.None).ConfigureAwait(false);
            }
            // It's possible to be asked to run `Get-Variable -Scope N` where N is a number that
            // exceeds the available scopes. In this case, the command throws this exception, but
            // there's nothing we can do about it, nor can we know the number of scopes that exist,
            // and we shouldn't crash the debugger, so we just return no results instead. All other
            // exceptions should be thrown again.
            catch (CmdletInvocationException ex) when (ex.ErrorRecord.CategoryInfo.Reason.Equals("PSArgumentOutOfRangeException"))
            {
                results = null;
            }

            if (results is not null)
            {
                foreach (PSObject psVariableObject in results)
                {
                    // Under some circumstances, we seem to get variables back with no "Name" field
                    // We skip over those here.
                    if (psVariableObject.Properties["Name"] is null)
                    {
                        continue;
                    }
                    VariableInfo variableInfo = TryVariableInfo(psVariableObject);
                    if (variableInfo is null || !ShouldAddAsVariable(variableInfo))
                    {
                        continue;
                    }
                    if (autoVarsOnly && !ShouldAddToAutoVariables(variableInfo))
                    {
                        continue;
                    }

                    VariableDetails variableDetails = new(variableInfo.Variable) { Id = nextVariableId++ };
                    variables.Add(variableDetails);
                    scopeVariableContainer.Children.Add(variableDetails.Name, variableDetails);
                }
            }

            return scopeVariableContainer;
        }

        // This is a helper type for FetchStackFramesAsync to preserve the variable Type after deserialization.
        private record VariableInfo(string[] Types, PSVariable Variable);

        // Create a VariableInfo for both serialized and deserialized variables.
        private static VariableInfo TryVariableInfo(PSObject psObject)
        {
            if (psObject.TypeNames.Contains("System.Management.Automation.PSVariable"))
            {
                return new VariableInfo(psObject.TypeNames.ToArray(), psObject.BaseObject as PSVariable);
            }
            if (psObject.TypeNames.Contains("Deserialized.System.Management.Automation.PSVariable"))
            {
                // Rehydrate the relevant variable properties and recreate it.
                ScopedItemOptions options = (ScopedItemOptions)Enum.Parse(typeof(ScopedItemOptions), psObject.Properties["Options"].Value.ToString());
                PSVariable reconstructedVar = new(
                    psObject.Properties["Name"].Value.ToString(),
                    psObject.Properties["Value"].Value,
                    options
                );
                return new VariableInfo(psObject.TypeNames.ToArray(), reconstructedVar);
            }

            return null;
        }

        /// <summary>
        /// Filters out variables we don't care about such as built-ins
        /// </summary>
        private static bool ShouldAddAsVariable(VariableInfo variableInfo)
        {
            // Filter built-in constant or readonly variables like $true, $false, $null, etc.
            ScopedItemOptions variableScope = variableInfo.Variable.Options;
            const ScopedItemOptions constantAllScope = ScopedItemOptions.AllScope | ScopedItemOptions.Constant;
            const ScopedItemOptions readonlyAllScope = ScopedItemOptions.AllScope | ScopedItemOptions.ReadOnly;
            if (((variableScope & constantAllScope) == constantAllScope)
                || ((variableScope & readonlyAllScope) == readonlyAllScope))
            {
                return false;
            }

            if (variableInfo.Variable.Name switch { "null" => true, _ => false })
            {
                return false;
            }

            return true;
        }

        // This method curates variables that should be added to the "auto" view, which we define as variables that are
        // very likely to be contextually relevant to the user, in an attempt to reduce noise when debugging.
        // Variables not listed here can still be found in the other containers like local and script, this is
        // provided as a convenience.
        private bool ShouldAddToAutoVariables(VariableInfo variableInfo)
        {
            PSVariable variableToAdd = variableInfo.Variable;
            if (!ShouldAddAsVariable(variableInfo))
            {
                return false;
            }

            // Filter internal variables created by Powershell Editor Services.
            if (variableToAdd.Name.StartsWith(PsesGlobalVariableNamePrefix)
                || variableToAdd.Name.Equals("PSDebugContext"))
            {
                return false;
            }

            // Filter Global-Scoped variables. We first cast to VariableDetails to ensure the prefix
            // is added for purposes of comparison.
            VariableDetails variableToAddDetails = new(variableToAdd);
            if (globalScopeVariables.Children.ContainsKey(variableToAddDetails.Name))
            {
                return false;
            }

            // We curate a list of LocalVariables that, if they exist, should be displayed by default.
            if (variableInfo.Types[0].EndsWith("LocalVariable"))
            {
                return variableToAdd.Name switch
                {
                    "PSItem" or "_" or "" => true,
                    "args" or "input" => variableToAdd.Value is Array array && array.Length > 0,
                    "PSBoundParameters" => variableToAdd.Value is IDictionary dict && dict.Count > 0,
                    _ => false
                };
            }

            // Any other PSVariables that survive the above criteria should be included.
            return variableInfo.Types[0].EndsWith("PSVariable");
        }

        private async Task FetchStackFramesAsync(string scriptNameOverride)
        {
            // This glorious hack ensures that Get-PSCallStack returns a list of CallStackFrame
            // objects (or "deserialized" CallStackFrames) when attached to a runspace in another
            // process. Without the intermediate variable Get-PSCallStack inexplicably returns an
            // array of strings containing the formatted output of the CallStackFrame list. So we
            // run a script that builds the list of CallStackFrames and their variables.
            const string callStackVarName = $"$global:{PsesGlobalVariableNamePrefix}CallStack";
            const string getPSCallStack = $"Get-PSCallStack | ForEach-Object {{ [void]{callStackVarName}.Add(@($PSItem, $PSItem.GetFrameVariables())) }}";

            _psesHost.Runspace.ThrowCancelledIfUnusable();
            // If we're attached to a remote runspace, we need to serialize the list prior to
            // transport because the default depth is too shallow. From testing, we determined the
            // correct depth is 3. The script always calls `Get-PSCallStack`. In a local runspace, we
            // just return its results. In a remote runspace we serialize it first and then later
            // deserialize it.
            bool isRemoteRunspace = _psesHost.CurrentRunspace.Runspace.RunspaceIsRemote;
            string returnSerializedIfInRemoteRunspace = isRemoteRunspace
                ? $"[Management.Automation.PSSerializer]::Serialize({callStackVarName}, 3)"
                : callStackVarName;

            // PSObject is used here instead of the specific type because we get deserialized
            // objects from remote sessions and want a common interface.
            PSCommand psCommand = new PSCommand().AddScript($"[Collections.ArrayList]{callStackVarName} = @(); {getPSCallStack}; {returnSerializedIfInRemoteRunspace}");
            IReadOnlyList<PSObject> results = await _executionService.ExecutePSCommandAsync<PSObject>(psCommand, CancellationToken.None).ConfigureAwait(false);

<<<<<<< HEAD
            IEnumerable callStack = isRemoteRunspace
=======
            IEnumerable callStack = isOnRemoteMachine
>>>>>>> b703deed
                ? (PSSerializer.Deserialize(results[0].BaseObject as string) as PSObject)?.BaseObject as IList
                : results;

            List<StackFrameDetails> stackFrameDetailList = new();
            bool isTopStackFrame = true;
            foreach (object callStackFrameItem in callStack)
            {
                // We have to use reflection to get the variable dictionary.
                IList callStackFrameComponents = (callStackFrameItem as PSObject)?.BaseObject as IList;
                PSObject callStackFrame = callStackFrameComponents[0] as PSObject;
<<<<<<< HEAD
                IDictionary callStackVariables = isRemoteRunspace
=======
                IDictionary callStackVariables = isOnRemoteMachine
>>>>>>> b703deed
                    ? (callStackFrameComponents[1] as PSObject)?.BaseObject as IDictionary
                    : callStackFrameComponents[1] as IDictionary;

                VariableContainerDetails autoVariables = new(
                    nextVariableId++,
                    VariableContainerDetails.AutoVariablesName);

                variables.Add(autoVariables);

                VariableContainerDetails commandVariables = new(
                    nextVariableId++,
                    VariableContainerDetails.CommandVariablesName);

                variables.Add(commandVariables);

                foreach (DictionaryEntry entry in callStackVariables)
                {
                    VariableInfo psVarInfo = TryVariableInfo(new PSObject(entry.Value));
                    if (psVarInfo is null)
                    {
                        _logger.LogError("A object was received that is not a PSVariable object");
                        continue;
                    }

                    VariableDetails variableDetails = new(psVarInfo.Variable) { Id = nextVariableId++ };
                    variables.Add(variableDetails);

                    commandVariables.Children.Add(variableDetails.Name, variableDetails);

                    if (ShouldAddToAutoVariables(psVarInfo))
                    {
                        autoVariables.Children.Add(variableDetails.Name, variableDetails);
                    }
                }

                // If this is the top stack frame, we also want to add relevant local variables to
                // the "Auto" container (not to be confused with Automatic PowerShell variables).
                //
                // TODO: We can potentially use `Get-Variable -Scope x` to add relevant local
                // variables to other frames but frames and scopes are not perfectly analogous and
                // we'd need a way to detect things such as module borders and dot-sourced files.
                if (isTopStackFrame)
                {
                    VariableContainerDetails localScopeAutoVariables = await FetchVariableContainerAsync(VariableContainerDetails.LocalScopeName, autoVarsOnly: true).ConfigureAwait(false);
                    foreach (KeyValuePair<string, VariableDetailsBase> entry in localScopeAutoVariables.Children)
                    {
                        // NOTE: `TryAdd` doesn't work on `IDictionary`.
                        if (!autoVariables.Children.ContainsKey(entry.Key))
                        {
                            autoVariables.Children.Add(entry.Key, entry.Value);
                        }
                    }
                    isTopStackFrame = false;
                }

                StackFrameDetails stackFrameDetailsEntry = StackFrameDetails.Create(callStackFrame, autoVariables, commandVariables);
                string stackFrameScriptPath = stackFrameDetailsEntry.ScriptPath;

                if (scriptNameOverride is not null
                    && string.Equals(stackFrameScriptPath, StackFrameDetails.NoFileScriptPath))
                {
                    stackFrameDetailsEntry.ScriptPath = scriptNameOverride;
                }
                else if (_psesHost.CurrentRunspace.IsOnRemoteMachine
                    && _remoteFileManager is not null
                    && !string.Equals(stackFrameScriptPath, StackFrameDetails.NoFileScriptPath))
                {
                    stackFrameDetailsEntry.ScriptPath =
                        _remoteFileManager.GetMappedPath(stackFrameScriptPath, _psesHost.CurrentRunspace);
                }

                stackFrameDetailList.Add(stackFrameDetailsEntry);
            }

            stackFrameDetails = stackFrameDetailList.ToArray();
        }

        private static string TrimScriptListingLine(PSObject scriptLineObj, ref int prefixLength)
        {
            string scriptLine = scriptLineObj.ToString();

            if (!string.IsNullOrWhiteSpace(scriptLine))
            {
                if (prefixLength == 0)
                {
                    // The prefix is a padded integer ending with ':', an asterisk '*'
                    // if this is the current line, and one character of padding
                    prefixLength = scriptLine.IndexOf(':') + 2;
                }

                return scriptLine.Substring(prefixLength);
            }

            return null;
        }

        #endregion

        #region Events

        /// <summary>
        /// Raised when the debugger stops execution at a breakpoint or when paused.
        /// </summary>
        public event EventHandler<DebuggerStoppedEventArgs> DebuggerStopped;

        internal async void OnDebuggerStopAsync(object sender, DebuggerStopEventArgs e)
        {
            try
            {
                bool noScriptName = false;
                string localScriptPath = e.InvocationInfo.ScriptName;

                // If there's no ScriptName, get the "list" of the current source
                if (_remoteFileManager is not null && string.IsNullOrEmpty(localScriptPath))
                {
                    // Get the current script listing and create the buffer
                    PSCommand command = new PSCommand().AddScript($"list 1 {int.MaxValue}");

                    IReadOnlyList<PSObject> scriptListingLines =
                        await _executionService.ExecutePSCommandAsync<PSObject>(
                            command, CancellationToken.None).ConfigureAwait(false);

                    if (scriptListingLines is not null)
                    {
                        int linePrefixLength = 0;

                        string scriptListing =
                            string.Join(
                                Environment.NewLine,
                                scriptListingLines
                                    .Select(o => TrimScriptListingLine(o, ref linePrefixLength))
                                    .Where(s => s is not null));

                        temporaryScriptListingPath =
                            _remoteFileManager.CreateTemporaryFile(
                                $"[{_psesHost.CurrentRunspace.SessionDetails.ComputerName}] {TemporaryScriptFileName}",
                                scriptListing,
                                _psesHost.CurrentRunspace);

                        localScriptPath =
                            temporaryScriptListingPath
                            ?? StackFrameDetails.NoFileScriptPath;

                        noScriptName = localScriptPath is not null;
                    }
                    else
                    {
                        _logger.LogWarning("Could not load script context");
                    }
                }

                // Get call stack and variables.
                await FetchStackFramesAndVariablesAsync(noScriptName ? localScriptPath : null).ConfigureAwait(false);

                // If this is a remote connection and the debugger stopped at a line
                // in a script file, get the file contents
                if (_psesHost.CurrentRunspace.IsOnRemoteMachine
                    && _remoteFileManager is not null
                    && !noScriptName)
                {
                    localScriptPath =
                        await _remoteFileManager.FetchRemoteFileAsync(
                            e.InvocationInfo.ScriptName,
                            _psesHost.CurrentRunspace).ConfigureAwait(false);
                }

                if (stackFrameDetails.Length > 0)
                {
                    // Augment the top stack frame with details from the stop event
                    if (invocationTypeScriptPositionProperty.GetValue(e.InvocationInfo) is IScriptExtent scriptExtent)
                    {
                        stackFrameDetails[0].StartLineNumber = scriptExtent.StartLineNumber;
                        stackFrameDetails[0].EndLineNumber = scriptExtent.EndLineNumber;
                        stackFrameDetails[0].StartColumnNumber = scriptExtent.StartColumnNumber;
                        stackFrameDetails[0].EndColumnNumber = scriptExtent.EndColumnNumber;
                    }
                }

                CurrentDebuggerStoppedEventArgs =
                    new DebuggerStoppedEventArgs(
                        e,
                        _psesHost.CurrentRunspace,
                        localScriptPath);

                // Notify the host that the debugger is stopped.
                DebuggerStopped?.Invoke(sender, CurrentDebuggerStoppedEventArgs);
            }
            catch (OperationCanceledException)
            {
                // Ignore, likely means that a remote runspace has closed.
            }
            catch (Exception exception)
            {
                // Log in a catch all so we don't crash the process.
                _logger.LogError(
                    exception,
                    "Error occurred while obtaining debug info. Message: {message}",
                    exception.Message);
            }
        }

        private void OnDebuggerResuming(object sender, DebuggerResumingEventArgs debuggerResumingEventArgs) => CurrentDebuggerStoppedEventArgs = null;

        /// <summary>
        /// Raised when a breakpoint is added/removed/updated in the debugger.
        /// </summary>
        public event EventHandler<BreakpointUpdatedEventArgs> BreakpointUpdated;

        private void OnBreakpointUpdated(object sender, BreakpointUpdatedEventArgs e)
        {
            // This event callback also gets called when a CommandBreakpoint is modified.
            // Only execute the following code for LineBreakpoint so we can keep track
            // of which line breakpoints exist per script file.  We use this later when
            // we need to clear all breakpoints in a script file.  We do not need to do
            // this for CommandBreakpoint, as those span all script files.
            if (e.Breakpoint is LineBreakpoint lineBreakpoint)
            {
                // TODO: This could be either a path or a script block!
                string scriptPath = lineBreakpoint.Script;
                if (_psesHost.CurrentRunspace.IsOnRemoteMachine
                    && _remoteFileManager is not null)
                {
                    string mappedPath = _remoteFileManager.GetMappedPath(scriptPath, _psesHost.CurrentRunspace);

                    if (mappedPath is null)
                    {
                        _logger.LogError($"Could not map remote path '{scriptPath}' to a local path.");
                        return;
                    }

                    scriptPath = mappedPath;
                }

                // TODO: It is very strange that we use the path as the key, which it could also be
                // a script block.
                Validate.IsNotNullOrEmptyString(nameof(scriptPath), scriptPath);

                // Normalize the script filename for proper indexing
                string normalizedScriptName = scriptPath.ToLower();

                // Get the list of breakpoints for this file
                if (!_breakpointService.BreakpointsPerFile.TryGetValue(normalizedScriptName, out HashSet<Breakpoint> breakpoints))
                {
                    breakpoints = new HashSet<Breakpoint>();
                    _breakpointService.BreakpointsPerFile.Add(
                        normalizedScriptName,
                        breakpoints);
                }

                // Add or remove the breakpoint based on the update type
                if (e.UpdateType == BreakpointUpdateType.Set)
                {
                    breakpoints.Add(e.Breakpoint);
                }
                else if (e.UpdateType == BreakpointUpdateType.Removed)
                {
                    breakpoints.Remove(e.Breakpoint);
                }
                else
                {
                    // TODO: Do I need to switch out instances for updated breakpoints?
                }
            }

            BreakpointUpdated?.Invoke(sender, e);
        }

        #endregion
    }
}<|MERGE_RESOLUTION|>--- conflicted
+++ resolved
@@ -799,11 +799,7 @@
             PSCommand psCommand = new PSCommand().AddScript($"[Collections.ArrayList]{callStackVarName} = @(); {getPSCallStack}; {returnSerializedIfInRemoteRunspace}");
             IReadOnlyList<PSObject> results = await _executionService.ExecutePSCommandAsync<PSObject>(psCommand, CancellationToken.None).ConfigureAwait(false);
 
-<<<<<<< HEAD
             IEnumerable callStack = isRemoteRunspace
-=======
-            IEnumerable callStack = isOnRemoteMachine
->>>>>>> b703deed
                 ? (PSSerializer.Deserialize(results[0].BaseObject as string) as PSObject)?.BaseObject as IList
                 : results;
 
@@ -814,11 +810,7 @@
                 // We have to use reflection to get the variable dictionary.
                 IList callStackFrameComponents = (callStackFrameItem as PSObject)?.BaseObject as IList;
                 PSObject callStackFrame = callStackFrameComponents[0] as PSObject;
-<<<<<<< HEAD
                 IDictionary callStackVariables = isRemoteRunspace
-=======
-                IDictionary callStackVariables = isOnRemoteMachine
->>>>>>> b703deed
                     ? (callStackFrameComponents[1] as PSObject)?.BaseObject as IDictionary
                     : callStackFrameComponents[1] as IDictionary;
 
