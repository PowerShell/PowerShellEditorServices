﻿// Copyright (c) Microsoft Corporation.
// Licensed under the MIT License.

using System;
using System.Collections;
using System.Collections.Generic;
using System.Linq;
using System.Management.Automation;
using System.Management.Automation.Language;
using System.Reflection;
using System.Threading;
using System.Threading.Tasks;
using Microsoft.Extensions.Logging;
using Microsoft.PowerShell.EditorServices.Services.DebugAdapter;
using Microsoft.PowerShell.EditorServices.Services.PowerShell;
using Microsoft.PowerShell.EditorServices.Services.PowerShell.Debugging;
using Microsoft.PowerShell.EditorServices.Services.PowerShell.Execution;
using Microsoft.PowerShell.EditorServices.Services.PowerShell.Host;
using Microsoft.PowerShell.EditorServices.Services.PowerShell.Utility;
using Microsoft.PowerShell.EditorServices.Services.TextDocument;
using Microsoft.PowerShell.EditorServices.Utility;

namespace Microsoft.PowerShell.EditorServices.Services
{
    /// <summary>
    /// Provides a high-level service for interacting with the
    /// PowerShell debugger in the runspace managed by a PowerShellContext.
    /// </summary>
    internal class DebugService
    {
        #region Fields

        private const string PsesGlobalVariableNamePrefix = "__psEditorServices_";
        private const string TemporaryScriptFileName = "Script Listing.ps1";

        private readonly ILogger _logger;
        private readonly IInternalPowerShellExecutionService _executionService;
        private readonly BreakpointService _breakpointService;
        private readonly RemoteFileManagerService _remoteFileManager;

        private readonly PsesInternalHost _psesHost;

        private readonly IPowerShellDebugContext _debugContext;

        // The LSP protocol refers to variables by individual IDs, this is an iterator for that purpose.
        private int nextVariableId;
        private string temporaryScriptListingPath;
        private List<VariableDetailsBase> variables;
        private VariableContainerDetails globalScopeVariables;
        private VariableContainerDetails scriptScopeVariables;
        private VariableContainerDetails localScopeVariables;
        private StackFrameDetails[] stackFrameDetails;
        private readonly PropertyInfo invocationTypeScriptPositionProperty;

        private readonly SemaphoreSlim debugInfoHandle = AsyncUtils.CreateSimpleLockingSemaphore();
        #endregion

        #region Properties

        /// <summary>
        /// Gets or sets a boolean that indicates whether a debugger client is
        /// currently attached to the debugger.
        /// </summary>
        public bool IsClientAttached { get; set; }

        /// <summary>
        /// Gets a boolean that indicates whether the debugger is currently
        /// stopped at a breakpoint.
        /// </summary>
        public bool IsDebuggerStopped => _debugContext.IsStopped;

        /// <summary>
        /// Gets the current DebuggerStoppedEventArgs when the debugger
        /// is stopped.
        /// </summary>
        public DebuggerStoppedEventArgs CurrentDebuggerStoppedEventArgs { get; private set; }

        /// <summary>
        /// Tracks whether we are running <c>Debug-Runspace</c> in an out-of-process runspace.
        /// </summary>
        public bool IsDebuggingRemoteRunspace
        {
            get => _debugContext.IsDebuggingRemoteRunspace;
            set => _debugContext.IsDebuggingRemoteRunspace = value;
        }

        #endregion

        #region Constructors

        /// <summary>
        /// Initializes a new instance of the DebugService class and uses
        /// the given execution service for all future operations.
        /// </summary>
        public DebugService(
            IInternalPowerShellExecutionService executionService,
            IPowerShellDebugContext debugContext,
            RemoteFileManagerService remoteFileManager,
            BreakpointService breakpointService,
            PsesInternalHost psesHost,
            ILoggerFactory factory)
        {
            Validate.IsNotNull(nameof(executionService), executionService);

            _logger = factory.CreateLogger<DebugService>();
            _executionService = executionService;
            _breakpointService = breakpointService;
            _psesHost = psesHost;
            _debugContext = debugContext;
            _debugContext.DebuggerStopped += OnDebuggerStopAsync;
            _debugContext.DebuggerResuming += OnDebuggerResuming;
            _debugContext.BreakpointUpdated += OnBreakpointUpdated;
            _remoteFileManager = remoteFileManager;

            invocationTypeScriptPositionProperty =
                typeof(InvocationInfo)
                    .GetProperty(
                        "ScriptPosition",
                        BindingFlags.NonPublic | BindingFlags.Instance);
        }

        #endregion

        #region Public Methods

        /// <summary>
        /// Sets the list of line breakpoints for the current debugging session.
        /// </summary>
        /// <param name="scriptFile">The ScriptFile in which breakpoints will be set.</param>
        /// <param name="breakpoints">BreakpointDetails for each breakpoint that will be set.</param>
        /// <param name="clearExisting">If true, causes all existing breakpoints to be cleared before setting new ones.</param>
        /// <returns>An awaitable Task that will provide details about the breakpoints that were set.</returns>
        public async Task<BreakpointDetails[]> SetLineBreakpointsAsync(
            ScriptFile scriptFile,
            BreakpointDetails[] breakpoints,
            bool clearExisting = true)
        {
            DscBreakpointCapability dscBreakpoints = await _debugContext.GetDscBreakpointCapabilityAsync(CancellationToken.None).ConfigureAwait(false);

            string scriptPath = scriptFile.FilePath;

            _psesHost.Runspace.ThrowCancelledIfUnusable();
            // Make sure we're using the remote script path
            if (_psesHost.CurrentRunspace.IsOnRemoteMachine && _remoteFileManager is not null)
            {
                if (!_remoteFileManager.IsUnderRemoteTempPath(scriptPath))
                {
                    _logger.LogTrace($"Could not set breakpoints for local path '{scriptPath}' in a remote session.");
                    return Array.Empty<BreakpointDetails>();
                }

                scriptPath = _remoteFileManager.GetMappedPath(scriptPath, _psesHost.CurrentRunspace);
            }
            else if (temporaryScriptListingPath?.Equals(scriptPath, StringComparison.CurrentCultureIgnoreCase) == true)
            {
                _logger.LogTrace($"Could not set breakpoint on temporary script listing path '{scriptPath}'.");
                return Array.Empty<BreakpointDetails>();
            }

            // Fix for issue #123 - file paths that contain wildcard chars [ and ] need to
            // quoted and have those wildcard chars escaped.
            string escapedScriptPath = PathUtils.WildcardEscapePath(scriptPath);

            if (dscBreakpoints?.IsDscResourcePath(escapedScriptPath) != true)
            {
                if (clearExisting)
                {
                    await _breakpointService.RemoveAllBreakpointsAsync(scriptFile.FilePath).ConfigureAwait(false);
                }

                return (await _breakpointService.SetBreakpointsAsync(escapedScriptPath, breakpoints).ConfigureAwait(false)).ToArray();
            }

            return await dscBreakpoints
                .SetLineBreakpointsAsync(_executionService, escapedScriptPath, breakpoints)
                .ConfigureAwait(false);
        }

        /// <summary>
        /// Sets the list of command breakpoints for the current debugging session.
        /// </summary>
        /// <param name="breakpoints">CommandBreakpointDetails for each command breakpoint that will be set.</param>
        /// <param name="clearExisting">If true, causes all existing function breakpoints to be cleared before setting new ones.</param>
        /// <returns>An awaitable Task that will provide details about the breakpoints that were set.</returns>
        public async Task<CommandBreakpointDetails[]> SetCommandBreakpointsAsync(
            CommandBreakpointDetails[] breakpoints,
            bool clearExisting = true)
        {
            CommandBreakpointDetails[] resultBreakpointDetails = null;

            if (clearExisting)
            {
                // Flatten dictionary values into one list and remove them all.
                IEnumerable<Breakpoint> existingBreakpoints = await _breakpointService.GetBreakpointsAsync().ConfigureAwait(false);
                await _breakpointService.RemoveBreakpointsAsync(existingBreakpoints.OfType<CommandBreakpoint>()).ConfigureAwait(false);
            }

            if (breakpoints.Length > 0)
            {
                resultBreakpointDetails = (await _breakpointService.SetCommandBreakpointsAsync(breakpoints).ConfigureAwait(false)).ToArray();
            }

            return resultBreakpointDetails ?? Array.Empty<CommandBreakpointDetails>();
        }

        /// <summary>
        /// Sends a "continue" action to the debugger when stopped.
        /// </summary>
        public void Continue() => _debugContext.Continue();

        /// <summary>
        /// Sends a "step over" action to the debugger when stopped.
        /// </summary>
        public void StepOver() => _debugContext.StepOver();

        /// <summary>
        /// Sends a "step in" action to the debugger when stopped.
        /// </summary>
        public void StepIn() => _debugContext.StepInto();

        /// <summary>
        /// Sends a "step out" action to the debugger when stopped.
        /// </summary>
        public void StepOut() => _debugContext.StepOut();

        /// <summary>
        /// Causes the debugger to break execution wherever it currently
        /// is at the time. This is equivalent to clicking "Pause" in a
        /// debugger UI.
        /// </summary>
        public void Break() => _debugContext.BreakExecution();

        /// <summary>
        /// Aborts execution of the debugger while it is running, even while
        /// it is stopped.  Equivalent to calling PowerShellContext.AbortExecution.
        /// </summary>
        public void Abort() => _debugContext.Abort();

        /// <summary>
        /// Gets the list of variables that are children of the scope or variable
        /// that is identified by the given referenced ID.
        /// </summary>
        /// <param name="variableReferenceId"></param>
        /// <returns>An array of VariableDetails instances which describe the requested variables.</returns>
        public VariableDetailsBase[] GetVariables(int variableReferenceId)
        {
            VariableDetailsBase[] childVariables;
            debugInfoHandle.Wait();
            try
            {
                if ((variableReferenceId < 0) || (variableReferenceId >= variables.Count))
                {
                    _logger.LogWarning($"Received request for variableReferenceId {variableReferenceId} that is out of range of valid indices.");
                    return Array.Empty<VariableDetailsBase>();
                }

                VariableDetailsBase parentVariable = variables[variableReferenceId];
                if (parentVariable.IsExpandable)
                {
                    childVariables = parentVariable.GetChildren(_logger);
                    foreach (VariableDetailsBase child in childVariables)
                    {
                        // Only add child if it hasn't already been added.
                        if (child.Id < 0)
                        {
                            child.Id = nextVariableId++;
                            variables.Add(child);
                        }
                    }
                }
                else
                {
                    childVariables = Array.Empty<VariableDetailsBase>();
                }

                return childVariables;
            }
            finally
            {
                debugInfoHandle.Release();
            }
        }

        /// <summary>
        /// Evaluates a variable expression in the context of the stopped
        /// debugger. This method decomposes the variable expression to
        /// walk the cached variable data for the specified stack frame.
        /// </summary>
        /// <param name="variableExpression">The variable expression string to evaluate.</param>
        /// <returns>A VariableDetailsBase object containing the result.</returns>
        public VariableDetailsBase GetVariableFromExpression(string variableExpression)
        {
            // NOTE: From a watch we will get passed expressions that are not naked variables references.
            // Probably the right way to do this would be to examine the AST of the expr before calling
            // this method to make sure it is a VariableReference. But for the most part, non-naked variable
            // references are very unlikely to find a matching variable e.g. "$i+5.2" will find no var matching "$i+5".

            // Break up the variable path
            string[] variablePathParts = variableExpression.Split('.');

            VariableDetailsBase resolvedVariable = null;
            IEnumerable<VariableDetailsBase> variableList;

            // Ensure debug info isn't currently being built.
            debugInfoHandle.Wait();
            try
            {
                variableList = variables;
            }
            finally
            {
                debugInfoHandle.Release();
            }

            foreach (string variableName in variablePathParts)
            {
                if (variableList is null)
                {
                    // If there are no children left to search, break out early.
                    return null;
                }

                resolvedVariable =
                    variableList.FirstOrDefault(
                        v =>
                            string.Equals(
                                v.Name,
                                variableName,
                                StringComparison.CurrentCultureIgnoreCase));

                if (resolvedVariable?.IsExpandable == true)
                {
                    // Continue by searching in this variable's children.
                    variableList = GetVariables(resolvedVariable.Id);
                }
            }

            return resolvedVariable;
        }

        /// <summary>
        /// Sets the specified variable by container variableReferenceId and variable name to the
        /// specified new value. If the variable cannot be set or converted to that value this
        /// method will throw InvalidPowerShellExpressionException, ArgumentTransformationMetadataException, or
        /// SessionStateUnauthorizedAccessException.
        /// </summary>
        /// <param name="variableContainerReferenceId">The container (Autos, Local, Script, Global) that holds the variable.</param>
        /// <param name="name">The name of the variable prefixed with $.</param>
        /// <param name="value">The new string value.  This value must not be null.  If you want to set the variable to $null
        /// pass in the string "$null".</param>
        /// <returns>The string representation of the value the variable was set to.</returns>
        /// <exception cref="InvalidPowerShellExpressionException"></exception>
        public async Task<string> SetVariableAsync(int variableContainerReferenceId, string name, string value)
        {
            Validate.IsNotNull(nameof(name), name);
            Validate.IsNotNull(nameof(value), value);

            _logger.LogTrace($"SetVariableRequest for '{name}' to value string (pre-quote processing): '{value}'");

            // An empty or whitespace only value is not a valid expression for SetVariable.
            if (value.Trim().Length == 0)
            {
                throw new InvalidPowerShellExpressionException("Expected an expression.");
            }

            // Evaluate the expression to get back a PowerShell object from the expression string.
            // This may throw, in which case the exception is propagated to the caller
            PSCommand evaluateExpressionCommand = new PSCommand().AddScript(value);
            IReadOnlyList<object> expressionResults = await _executionService.ExecutePSCommandAsync<object>(evaluateExpressionCommand, CancellationToken.None).ConfigureAwait(false);
            if (expressionResults.Count == 0)
            {
                throw new InvalidPowerShellExpressionException("Expected an expression result.");
            }
            object expressionResult = expressionResults[0];

            // If PowerShellContext.ExecuteCommand returns an ErrorRecord as output, the expression failed evaluation.
            // Ideally we would have a separate means from communicating error records apart from normal output.
            if (expressionResult is ErrorRecord errorRecord)
            {
                throw new InvalidPowerShellExpressionException(errorRecord.ToString());
            }

            // OK, now we have a PS object from the supplied value string (expression) to assign to a variable.
            // Get the variable referenced by variableContainerReferenceId and variable name.
            VariableContainerDetails variableContainer = null;
            await debugInfoHandle.WaitAsync().ConfigureAwait(false);
            try
            {
                variableContainer = (VariableContainerDetails)variables[variableContainerReferenceId];
            }
            finally
            {
                debugInfoHandle.Release();
            }

            VariableDetailsBase variable = variableContainer.Children[name];

            // Determine scope in which the variable lives so we can pass it to `Get-Variable
            // -Scope`. The default is scope 0 which is safe because if a user is able to see a
            // variable in the debugger and so change it through this interface, it's either in the
            // top-most scope or in one of the following named scopes. The default scope is most
            // likely in the case of changing from the "auto variables" container.
            string scope = "0";
            // NOTE: This can't use a switch because the IDs aren't constant.
            if (variableContainerReferenceId == localScopeVariables.Id)
            {
                scope = VariableContainerDetails.LocalScopeName;
            }
            else if (variableContainerReferenceId == scriptScopeVariables.Id)
            {
                scope = VariableContainerDetails.ScriptScopeName;
            }
            else if (variableContainerReferenceId == globalScopeVariables.Id)
            {
                scope = VariableContainerDetails.GlobalScopeName;
            }

            // Now that we have the scope, get the associated PSVariable object for the variable to be set.
            PSCommand getVariableCommand = new PSCommand()
                .AddCommand(@"Microsoft.PowerShell.Utility\Get-Variable")
                .AddParameter("Name", name.TrimStart('$'))
                .AddParameter("Scope", scope);

            IReadOnlyList<PSVariable> psVariables = await _executionService.ExecutePSCommandAsync<PSVariable>(getVariableCommand, CancellationToken.None).ConfigureAwait(false);
            if (psVariables.Count == 0)
            {
                throw new Exception("Failed to retrieve PSVariables");
            }

            PSVariable psVariable = psVariables[0];
            if (psVariable is null)
            {
                throw new Exception($"Failed to retrieve PSVariable object for '{name}' from scope '{scope}'.");
            }

            // We have the PSVariable object for the variable the user wants to set and an object to assign to that variable.
            // The last step is to determine whether the PSVariable is "strongly typed" which may require a conversion.
            // If it is not strongly typed, we simply assign the object directly to the PSVariable potentially changing its type.
            // Turns out ArgumentTypeConverterAttribute is not public. So we call the attribute through it's base class -
            // ArgumentTransformationAttribute.
            ArgumentTransformationAttribute argTypeConverterAttr = null;
            foreach (Attribute variableAttribute in psVariable.Attributes)
            {
                if (variableAttribute is ArgumentTransformationAttribute argTransformAttr
                    && argTransformAttr.GetType().Name.Equals("ArgumentTypeConverterAttribute"))
                {
                    argTypeConverterAttr = argTransformAttr;
                    break;
                }
            }

            if (argTypeConverterAttr is not null)
            {
                // PSVariable *is* strongly typed, so we have to convert it.
                _logger.LogTrace($"Setting variable '{name}' using conversion to value: {expressionResult ?? "<null>"}");

                // NOTE: We use 'Get-Variable' here instead of 'SessionStateProxy.GetVariable()'
                // because we already have a pipeline running (the debugger) and the latter cannot
                // run concurrently (threw 'NoSessionStateProxyWhenPipelineInProgress').
                IReadOnlyList<EngineIntrinsics> results = await _executionService.ExecutePSCommandAsync<EngineIntrinsics>(
                    new PSCommand()
                        .AddCommand(@"Microsoft.PowerShell.Utility\Get-Variable")
                        .AddParameter("Name", "ExecutionContext")
                        .AddParameter("ValueOnly"),
                    CancellationToken.None).ConfigureAwait(false);
                EngineIntrinsics engineIntrinsics = results.Count > 0
                    ? results[0]
                    : throw new Exception("Couldn't get EngineIntrinsics!");

                // TODO: This is almost (but not quite) the same as 'LanguagePrimitives.Convert()',
                // which does not require the pipeline thread. We should investigate changing it.
                psVariable.Value = argTypeConverterAttr.Transform(engineIntrinsics, expressionResult);
            }
            else
            {
                // PSVariable is *not* strongly typed. In this case, whack the old value with the new value.
                _logger.LogTrace($"Setting variable '{name}' directly to value: {expressionResult ?? "<null>"} - previous type was {psVariable.Value?.GetType().Name ?? "<unknown>"}");
                psVariable.Value = expressionResult;
            }

            // Use the VariableDetails.ValueString functionality to get the string representation for client debugger.
            // This makes the returned string consistent with the strings normally displayed for variables in the debugger.
            VariableDetails tempVariable = new(psVariable);
            _logger.LogTrace($"Set variable '{name}' to: {tempVariable.ValueString ?? "<null>"}");
            return tempVariable.ValueString;
        }

        /// <summary>
        /// Evaluates an expression in the context of the stopped
        /// debugger.  This method will execute the specified expression
        /// PowerShellContext.
        /// </summary>
        /// <param name="expressionString">The expression string to execute.</param>
        /// <param name="writeResultAsOutput">
        /// If true, writes the expression result as host output rather than returning the results.
        /// In this case, the return value of this function will be null.</param>
        /// <returns>A VariableDetails object containing the result.</returns>
        public async Task<VariableDetails> EvaluateExpressionAsync(
            string expressionString,
            bool writeResultAsOutput)
        {
            PSCommand command = new PSCommand().AddScript(expressionString);
            IReadOnlyList<PSObject> results = await _executionService.ExecutePSCommandAsync<PSObject>(
                command,
                CancellationToken.None,
                new PowerShellExecutionOptions { WriteOutputToHost = writeResultAsOutput, ThrowOnError = !writeResultAsOutput }).ConfigureAwait(false);

            // Since this method should only be getting invoked in the debugger,
            // we can assume that Out-String will be getting used to format results
            // of command executions into string output.  However, if null is returned
            // then return null so that no output gets displayed.
            if (writeResultAsOutput || results is null || results.Count == 0)
            {
                return null;
            }

            // If we didn't write output,
            // return a VariableDetails instance.
            return new VariableDetails(
                    expressionString,
                    string.Join(Environment.NewLine, results));
        }

        /// <summary>
        /// Gets the list of stack frames at the point where the
        /// debugger sf stopped.
        /// </summary>
        /// <returns>
        /// An array of StackFrameDetails instances that contain the stack trace.
        /// </returns>
        public StackFrameDetails[] GetStackFrames()
        {
            debugInfoHandle.Wait();
            try
            {
                return stackFrameDetails;
            }
            finally
            {
                debugInfoHandle.Release();
            }
        }

        internal StackFrameDetails[] GetStackFrames(CancellationToken cancellationToken)
        {
            debugInfoHandle.Wait(cancellationToken);
            try
            {
                return stackFrameDetails;
            }
            finally
            {
                debugInfoHandle.Release();
            }
        }

        internal async Task<StackFrameDetails[]> GetStackFramesAsync()
        {
            await debugInfoHandle.WaitAsync().ConfigureAwait(false);
            try
            {
                return stackFrameDetails;
            }
            finally
            {
                debugInfoHandle.Release();
            }
        }

        internal async Task<StackFrameDetails[]> GetStackFramesAsync(CancellationToken cancellationToken)
        {
            await debugInfoHandle.WaitAsync(cancellationToken).ConfigureAwait(false);
            try
            {
                return stackFrameDetails;
            }
            finally
            {
                debugInfoHandle.Release();
            }
        }

        /// <summary>
        /// Gets the list of variable scopes for the stack frame that
        /// is identified by the given ID.
        /// </summary>
        /// <param name="stackFrameId">The ID of the stack frame at which variable scopes should be retrieved.</param>
        /// <returns>The list of VariableScope instances which describe the available variable scopes.</returns>
        public VariableScope[] GetVariableScopes(int stackFrameId)
        {
            StackFrameDetails[] stackFrames = GetStackFrames();
            int autoVariablesId = stackFrames[stackFrameId].AutoVariables.Id;
            int commandVariablesId = stackFrames[stackFrameId].CommandVariables.Id;

            return new VariableScope[]
            {
                new VariableScope(autoVariablesId, VariableContainerDetails.AutoVariablesName),
                new VariableScope(commandVariablesId, VariableContainerDetails.CommandVariablesName),
                new VariableScope(localScopeVariables.Id, VariableContainerDetails.LocalScopeName),
                new VariableScope(scriptScopeVariables.Id, VariableContainerDetails.ScriptScopeName),
                new VariableScope(globalScopeVariables.Id, VariableContainerDetails.GlobalScopeName),
            };
        }

        #endregion

        #region Private Methods

        private async Task FetchStackFramesAndVariablesAsync(string scriptNameOverride)
        {
            await debugInfoHandle.WaitAsync().ConfigureAwait(false);
            try
            {
                nextVariableId = VariableDetailsBase.FirstVariableId;
                variables = new List<VariableDetailsBase>
                {
                    // Create a dummy variable for index 0, should never see this.
                    new VariableDetails("Dummy", null)
                };

                // Must retrieve in order of broadest to narrowest scope for efficient
                // deduplication: global, script, local.
                globalScopeVariables = await FetchVariableContainerAsync(VariableContainerDetails.GlobalScopeName).ConfigureAwait(false);
                scriptScopeVariables = await FetchVariableContainerAsync(VariableContainerDetails.ScriptScopeName).ConfigureAwait(false);
                localScopeVariables = await FetchVariableContainerAsync(VariableContainerDetails.LocalScopeName).ConfigureAwait(false);

                await FetchStackFramesAsync(scriptNameOverride).ConfigureAwait(false);
            }
            finally
            {
                debugInfoHandle.Release();
            }
        }

        private Task<VariableContainerDetails> FetchVariableContainerAsync(string scope) => FetchVariableContainerAsync(scope, autoVarsOnly: false);

        private async Task<VariableContainerDetails> FetchVariableContainerAsync(string scope, bool autoVarsOnly)
        {
            PSCommand psCommand = new PSCommand().AddCommand(@"Microsoft.PowerShell.Utility\Get-Variable").AddParameter("Scope", scope);

            VariableContainerDetails scopeVariableContainer = new(nextVariableId++, "Scope: " + scope);
            variables.Add(scopeVariableContainer);

            IReadOnlyList<PSObject> results;
            try
            {
                results = await _executionService.ExecutePSCommandAsync<PSObject>(psCommand, CancellationToken.None).ConfigureAwait(false);
            }
            // It's possible to be asked to run `Get-Variable -Scope N` where N is a number that
            // exceeds the available scopes. In this case, the command throws this exception, but
            // there's nothing we can do about it, nor can we know the number of scopes that exist,
            // and we shouldn't crash the debugger, so we just return no results instead. All other
            // exceptions should be thrown again.
            catch (CmdletInvocationException ex) when (ex.ErrorRecord.CategoryInfo.Reason.Equals("PSArgumentOutOfRangeException"))
            {
                results = null;
            }

            if (results is not null)
            {
                foreach (PSObject psVariableObject in results)
                {
                    // Under some circumstances, we seem to get variables back with no "Name" field
                    // We skip over those here.
                    if (psVariableObject.Properties["Name"] is null)
                    {
                        continue;
                    }
                    VariableInfo variableInfo = TryVariableInfo(psVariableObject);
                    if (variableInfo is null || !ShouldAddAsVariable(variableInfo))
                    {
                        continue;
                    }
                    if (autoVarsOnly && !ShouldAddToAutoVariables(variableInfo))
                    {
                        continue;
                    }

                    VariableDetails variableDetails = new(variableInfo.Variable) { Id = nextVariableId++ };
                    variables.Add(variableDetails);
                    scopeVariableContainer.Children.Add(variableDetails.Name, variableDetails);
                }
            }

            return scopeVariableContainer;
        }

        // This is a helper type for FetchStackFramesAsync to preserve the variable Type after deserialization.
        private record VariableInfo(string[] Types, PSVariable Variable);

        // Create a VariableInfo for both serialized and deserialized variables.
        private static VariableInfo TryVariableInfo(PSObject psObject)
        {
            if (psObject.TypeNames.Contains("System.Management.Automation.PSVariable"))
            {
                return new VariableInfo(psObject.TypeNames.ToArray(), psObject.BaseObject as PSVariable);
            }
            if (psObject.TypeNames.Contains("Deserialized.System.Management.Automation.PSVariable"))
            {
                // Rehydrate the relevant variable properties and recreate it.
                ScopedItemOptions options = (ScopedItemOptions)Enum.Parse(typeof(ScopedItemOptions), psObject.Properties["Options"].Value.ToString());
                PSVariable reconstructedVar = new(
                    psObject.Properties["Name"].Value.ToString(),
                    psObject.Properties["Value"].Value,
                    options
                );
                return new VariableInfo(psObject.TypeNames.ToArray(), reconstructedVar);
            }

            return null;
        }

        /// <summary>
        /// Filters out variables we don't care about such as built-ins
        /// </summary>
        private static bool ShouldAddAsVariable(VariableInfo variableInfo)
        {
            // Filter built-in constant or readonly variables like $true, $false, $null, etc.
            ScopedItemOptions variableScope = variableInfo.Variable.Options;
            const ScopedItemOptions constantAllScope = ScopedItemOptions.AllScope | ScopedItemOptions.Constant;
            const ScopedItemOptions readonlyAllScope = ScopedItemOptions.AllScope | ScopedItemOptions.ReadOnly;
            if (((variableScope & constantAllScope) == constantAllScope)
                || ((variableScope & readonlyAllScope) == readonlyAllScope))
            {
                return false;
            }

            if (variableInfo.Variable.Name switch { "null" => true, _ => false })
            {
                return false;
            }

            return true;
        }

        // This method curates variables that should be added to the "auto" view, which we define as variables that are
        // very likely to be contextually relevant to the user, in an attempt to reduce noise when debugging.
        // Variables not listed here can still be found in the other containers like local and script, this is
        // provided as a convenience.
        private bool ShouldAddToAutoVariables(VariableInfo variableInfo)
        {
            PSVariable variableToAdd = variableInfo.Variable;
            if (!ShouldAddAsVariable(variableInfo))
            {
                return false;
            }

            // Filter internal variables created by Powershell Editor Services.
            if (variableToAdd.Name.StartsWith(PsesGlobalVariableNamePrefix)
                || variableToAdd.Name.Equals("PSDebugContext"))
            {
                return false;
            }

            // Filter Global-Scoped variables. We first cast to VariableDetails to ensure the prefix
            // is added for purposes of comparison.
            VariableDetails variableToAddDetails = new(variableToAdd);
            if (globalScopeVariables.Children.ContainsKey(variableToAddDetails.Name))
            {
                return false;
            }

            // We curate a list of LocalVariables that, if they exist, should be displayed by default.
            if (variableInfo.Types[0].EndsWith("LocalVariable"))
            {
                return variableToAdd.Name switch
                {
                    "PSItem" or "_" or "" => true,
                    "args" or "input" => variableToAdd.Value is Array array && array.Length > 0,
                    "PSBoundParameters" => variableToAdd.Value is IDictionary dict && dict.Count > 0,
                    _ => false
                };
            }

            // Any other PSVariables that survive the above criteria should be included.
            return variableInfo.Types[0].EndsWith("PSVariable");
        }

        private async Task FetchStackFramesAsync(string scriptNameOverride)
        {
            // This glorious hack ensures that Get-PSCallStack returns a list of CallStackFrame
            // objects (or "deserialized" CallStackFrames) when attached to a runspace in another
            // process. Without the intermediate variable Get-PSCallStack inexplicably returns an
            // array of strings containing the formatted output of the CallStackFrame list. So we
            // run a script that builds the list of CallStackFrames and their variables.
            const string callStackVarName = $"$global:{PsesGlobalVariableNamePrefix}CallStack";
            const string getPSCallStack = $"Get-PSCallStack | ForEach-Object {{ [void]{callStackVarName}.Add(@($PSItem, $PSItem.GetFrameVariables())) }}";

            _psesHost.Runspace.ThrowCancelledIfUnusable();
            // If we're attached to a remote runspace, we need to serialize the list prior to
            // transport because the default depth is too shallow. From testing, we determined the
            // correct depth is 3. The script always calls `Get-PSCallStack`. In a local runspace, we
            // just return its results. In a remote runspace we serialize it first and then later
            // deserialize it.
            bool isRemoteRunspace = _psesHost.CurrentRunspace.Runspace.RunspaceIsRemote;
            string returnSerializedIfInRemoteRunspace = isRemoteRunspace
                ? $"[Management.Automation.PSSerializer]::Serialize({callStackVarName}, 3)"
                : callStackVarName;

            // PSObject is used here instead of the specific type because we get deserialized
            // objects from remote sessions and want a common interface.
<<<<<<< HEAD
            var psCommand = new PSCommand().AddScript($"[Collections.ArrayList]{callStackVarName} = @(); {getPSCallStack}; {returnSerializedIfInRemoteRunspace}");
=======
            PSCommand psCommand = new PSCommand().AddScript($"[Collections.ArrayList]{callStackVarName} = @(); {getPSCallStack}; {returnSerializedIfOnRemoteMachine}");
>>>>>>> c49fa2a3
            IReadOnlyList<PSObject> results = await _executionService.ExecutePSCommandAsync<PSObject>(psCommand, CancellationToken.None).ConfigureAwait(false);

            IEnumerable callStack = isRemoteRunspace
                ? (PSSerializer.Deserialize(results[0].BaseObject as string) as PSObject)?.BaseObject as IList
                : results;

            List<StackFrameDetails> stackFrameDetailList = new();
            bool isTopStackFrame = true;
            foreach (object callStackFrameItem in callStack)
            {
                // We have to use reflection to get the variable dictionary.
<<<<<<< HEAD
                var callStackFrameComponents = (callStackFrameItem as PSObject)?.BaseObject as IList;
                var callStackFrame = callStackFrameComponents[0] as PSObject;
                IDictionary callStackVariables = isRemoteRunspace
                    ? (callStackFrameComponents[1] as PSObject)?.BaseObject as IDictionary
=======
                IList callStackFrameComponents = (callStackFrameItem as PSObject).BaseObject as IList;
                PSObject callStackFrame = callStackFrameComponents[0] as PSObject;
                IDictionary callStackVariables = isOnRemoteMachine
                    ? (callStackFrameComponents[1] as PSObject).BaseObject as IDictionary
>>>>>>> c49fa2a3
                    : callStackFrameComponents[1] as IDictionary;

                VariableContainerDetails autoVariables = new(
                    nextVariableId++,
                    VariableContainerDetails.AutoVariablesName);

                variables.Add(autoVariables);

                VariableContainerDetails commandVariables = new(
                    nextVariableId++,
                    VariableContainerDetails.CommandVariablesName);

                variables.Add(commandVariables);

                foreach (DictionaryEntry entry in callStackVariables)
                {
                    VariableInfo psVarInfo = TryVariableInfo(new PSObject(entry.Value));
                    if (psVarInfo is null)
                    {
                        _logger.LogError($"A object was received that is not a PSVariable object");
                        continue;
                    }

                    VariableDetails variableDetails = new(psVarInfo.Variable) { Id = nextVariableId++ };
                    variables.Add(variableDetails);

                    commandVariables.Children.Add(variableDetails.Name, variableDetails);

                    if (ShouldAddToAutoVariables(psVarInfo))
                    {
                        autoVariables.Children.Add(variableDetails.Name, variableDetails);
                    }
                }

                // If this is the top stack frame, we also want to add relevant local variables to
                // the "Auto" container (not to be confused with Automatic PowerShell variables).
                //
                // TODO: We can potentially use `Get-Variable -Scope x` to add relevant local
                // variables to other frames but frames and scopes are not perfectly analagous and
                // we'd need a way to detect things such as module borders and dot-sourced files.
                if (isTopStackFrame)
                {
                    VariableContainerDetails localScopeAutoVariables = await FetchVariableContainerAsync(VariableContainerDetails.LocalScopeName, autoVarsOnly: true).ConfigureAwait(false);
                    foreach (KeyValuePair<string, VariableDetailsBase> entry in localScopeAutoVariables.Children)
                    {
                        // NOTE: `TryAdd` doesn't work on `IDictionary`.
                        if (!autoVariables.Children.ContainsKey(entry.Key))
                        {
                            autoVariables.Children.Add(entry.Key, entry.Value);
                        }
                    }
                    isTopStackFrame = false;
                }

                StackFrameDetails stackFrameDetailsEntry = StackFrameDetails.Create(callStackFrame, autoVariables, commandVariables);
                string stackFrameScriptPath = stackFrameDetailsEntry.ScriptPath;

                if (scriptNameOverride is not null
                    && string.Equals(stackFrameScriptPath, StackFrameDetails.NoFileScriptPath))
                {
                    stackFrameDetailsEntry.ScriptPath = scriptNameOverride;
                }
                else if (_psesHost.CurrentRunspace.IsOnRemoteMachine
                    && _remoteFileManager is not null
                    && !string.Equals(stackFrameScriptPath, StackFrameDetails.NoFileScriptPath))
                {
                    stackFrameDetailsEntry.ScriptPath =
                        _remoteFileManager.GetMappedPath(stackFrameScriptPath, _psesHost.CurrentRunspace);
                }

                stackFrameDetailList.Add(stackFrameDetailsEntry);
            }

            stackFrameDetails = stackFrameDetailList.ToArray();
        }

        private static string TrimScriptListingLine(PSObject scriptLineObj, ref int prefixLength)
        {
            string scriptLine = scriptLineObj.ToString();

            if (!string.IsNullOrWhiteSpace(scriptLine))
            {
                if (prefixLength == 0)
                {
                    // The prefix is a padded integer ending with ':', an asterisk '*'
                    // if this is the current line, and one character of padding
                    prefixLength = scriptLine.IndexOf(':') + 2;
                }

                return scriptLine.Substring(prefixLength);
            }

            return null;
        }

        #endregion

        #region Events

        /// <summary>
        /// Raised when the debugger stops execution at a breakpoint or when paused.
        /// </summary>
        public event EventHandler<DebuggerStoppedEventArgs> DebuggerStopped;

        internal async void OnDebuggerStopAsync(object sender, DebuggerStopEventArgs e)
        {
            try
            {
                bool noScriptName = false;
                string localScriptPath = e.InvocationInfo.ScriptName;

                // If there's no ScriptName, get the "list" of the current source
                if (_remoteFileManager is not null && string.IsNullOrEmpty(localScriptPath))
                {
                    // Get the current script listing and create the buffer
                    PSCommand command = new PSCommand().AddScript($"list 1 {int.MaxValue}");

                    IReadOnlyList<PSObject> scriptListingLines =
                        await _executionService.ExecutePSCommandAsync<PSObject>(
                            command, CancellationToken.None).ConfigureAwait(false);

                    if (scriptListingLines is not null)
                    {
                        int linePrefixLength = 0;

                        string scriptListing =
                            string.Join(
                                Environment.NewLine,
                                scriptListingLines
                                    .Select(o => TrimScriptListingLine(o, ref linePrefixLength))
                                    .Where(s => s is not null));

                        temporaryScriptListingPath =
                            _remoteFileManager.CreateTemporaryFile(
                                $"[{_psesHost.CurrentRunspace.SessionDetails.ComputerName}] {TemporaryScriptFileName}",
                                scriptListing,
                                _psesHost.CurrentRunspace);

                        localScriptPath =
                            temporaryScriptListingPath
                            ?? StackFrameDetails.NoFileScriptPath;

                        noScriptName = localScriptPath is not null;
                    }
                    else
                    {
                        _logger.LogWarning("Could not load script context");
                    }
                }

                // Get call stack and variables.
                await FetchStackFramesAndVariablesAsync(noScriptName ? localScriptPath : null).ConfigureAwait(false);

                // If this is a remote connection and the debugger stopped at a line
                // in a script file, get the file contents
                if (_psesHost.CurrentRunspace.IsOnRemoteMachine
                    && _remoteFileManager is not null
                    && !noScriptName)
                {
                    localScriptPath =
                        await _remoteFileManager.FetchRemoteFileAsync(
                            e.InvocationInfo.ScriptName,
                            _psesHost.CurrentRunspace).ConfigureAwait(false);
                }

                if (stackFrameDetails.Length > 0)
                {
                    // Augment the top stack frame with details from the stop event
                    if (invocationTypeScriptPositionProperty.GetValue(e.InvocationInfo) is IScriptExtent scriptExtent)
                    {
                        stackFrameDetails[0].StartLineNumber = scriptExtent.StartLineNumber;
                        stackFrameDetails[0].EndLineNumber = scriptExtent.EndLineNumber;
                        stackFrameDetails[0].StartColumnNumber = scriptExtent.StartColumnNumber;
                        stackFrameDetails[0].EndColumnNumber = scriptExtent.EndColumnNumber;
                    }
                }

                CurrentDebuggerStoppedEventArgs =
                    new DebuggerStoppedEventArgs(
                        e,
                        _psesHost.CurrentRunspace,
                        localScriptPath);

                // Notify the host that the debugger is stopped.
                DebuggerStopped?.Invoke(sender, CurrentDebuggerStoppedEventArgs);
            }
            catch (OperationCanceledException)
            {
                // Ignore, likely means that a remote runspace has closed.
            }
            catch (Exception exception)
            {
                // Log in a catch all so we don't crash the process.
                _logger.LogError(
                    exception,
                    "Error occurred while obtaining debug info. Message: {message}",
                    exception.Message);
            }
        }

        private void OnDebuggerResuming(object sender, DebuggerResumingEventArgs debuggerResumingEventArgs) => CurrentDebuggerStoppedEventArgs = null;

        /// <summary>
        /// Raised when a breakpoint is added/removed/updated in the debugger.
        /// </summary>
        public event EventHandler<BreakpointUpdatedEventArgs> BreakpointUpdated;

        private void OnBreakpointUpdated(object sender, BreakpointUpdatedEventArgs e)
        {
            // This event callback also gets called when a CommandBreakpoint is modified.
            // Only execute the following code for LineBreakpoint so we can keep track
            // of which line breakpoints exist per script file.  We use this later when
            // we need to clear all breakpoints in a script file.  We do not need to do
            // this for CommandBreakpoint, as those span all script files.
            if (e.Breakpoint is LineBreakpoint lineBreakpoint)
            {
                // TODO: This could be either a path or a script block!
                string scriptPath = lineBreakpoint.Script;
                if (_psesHost.CurrentRunspace.IsOnRemoteMachine
                    && _remoteFileManager is not null)
                {
                    string mappedPath = _remoteFileManager.GetMappedPath(scriptPath, _psesHost.CurrentRunspace);

                    if (mappedPath is null)
                    {
                        _logger.LogError($"Could not map remote path '{scriptPath}' to a local path.");
                        return;
                    }

                    scriptPath = mappedPath;
                }

                // TODO: It is very strange that we use the path as the key, which it could also be
                // a script block.
                Validate.IsNotNullOrEmptyString(nameof(scriptPath), scriptPath);

                // Normalize the script filename for proper indexing
                string normalizedScriptName = scriptPath.ToLower();

                // Get the list of breakpoints for this file
                if (!_breakpointService.BreakpointsPerFile.TryGetValue(normalizedScriptName, out HashSet<Breakpoint> breakpoints))
                {
                    breakpoints = new HashSet<Breakpoint>();
                    _breakpointService.BreakpointsPerFile.Add(
                        normalizedScriptName,
                        breakpoints);
                }

                // Add or remove the breakpoint based on the update type
                if (e.UpdateType == BreakpointUpdateType.Set)
                {
                    breakpoints.Add(e.Breakpoint);
                }
                else if (e.UpdateType == BreakpointUpdateType.Removed)
                {
                    breakpoints.Remove(e.Breakpoint);
                }
                else
                {
                    // TODO: Do I need to switch out instances for updated breakpoints?
                }
            }

            BreakpointUpdated?.Invoke(sender, e);
        }

        #endregion
    }
}<|MERGE_RESOLUTION|>--- conflicted
+++ resolved
@@ -799,11 +799,7 @@
 
             // PSObject is used here instead of the specific type because we get deserialized
             // objects from remote sessions and want a common interface.
-<<<<<<< HEAD
-            var psCommand = new PSCommand().AddScript($"[Collections.ArrayList]{callStackVarName} = @(); {getPSCallStack}; {returnSerializedIfInRemoteRunspace}");
-=======
-            PSCommand psCommand = new PSCommand().AddScript($"[Collections.ArrayList]{callStackVarName} = @(); {getPSCallStack}; {returnSerializedIfOnRemoteMachine}");
->>>>>>> c49fa2a3
+            PSCommand psCommand = new PSCommand().AddScript($"[Collections.ArrayList]{callStackVarName} = @(); {getPSCallStack}; {returnSerializedIfInRemoteRunspace}");
             IReadOnlyList<PSObject> results = await _executionService.ExecutePSCommandAsync<PSObject>(psCommand, CancellationToken.None).ConfigureAwait(false);
 
             IEnumerable callStack = isRemoteRunspace
@@ -815,17 +811,10 @@
             foreach (object callStackFrameItem in callStack)
             {
                 // We have to use reflection to get the variable dictionary.
-<<<<<<< HEAD
-                var callStackFrameComponents = (callStackFrameItem as PSObject)?.BaseObject as IList;
-                var callStackFrame = callStackFrameComponents[0] as PSObject;
+                IList callStackFrameComponents = (callStackFrameItem as PSObject)?.BaseObject as IList;
+                PSObject callStackFrame = callStackFrameComponents[0] as PSObject;
                 IDictionary callStackVariables = isRemoteRunspace
                     ? (callStackFrameComponents[1] as PSObject)?.BaseObject as IDictionary
-=======
-                IList callStackFrameComponents = (callStackFrameItem as PSObject).BaseObject as IList;
-                PSObject callStackFrame = callStackFrameComponents[0] as PSObject;
-                IDictionary callStackVariables = isOnRemoteMachine
-                    ? (callStackFrameComponents[1] as PSObject).BaseObject as IDictionary
->>>>>>> c49fa2a3
                     : callStackFrameComponents[1] as IDictionary;
 
                 VariableContainerDetails autoVariables = new(
