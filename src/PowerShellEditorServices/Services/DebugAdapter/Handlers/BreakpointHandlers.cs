--- conflicted
+++ resolved
@@ -148,7 +148,6 @@
 
         public async Task<SetFunctionBreakpointsResponse> Handle(SetFunctionBreakpointsArguments request, CancellationToken cancellationToken)
         {
-<<<<<<< HEAD
             if (_breakpointSyncService.IsSupported)
             {
                 return new SetFunctionBreakpointsResponse()
@@ -164,10 +163,7 @@
                 };
             }
 
-            CommandBreakpointDetails[] breakpointDetails = request.Breakpoints
-=======
             IReadOnlyList<CommandBreakpointDetails> breakpointDetails = request.Breakpoints
->>>>>>> 0fcb641a
                 .Select((funcBreakpoint) => CommandBreakpointDetails.Create(
                     funcBreakpoint.Name,
                     funcBreakpoint.Condition)).ToList();
