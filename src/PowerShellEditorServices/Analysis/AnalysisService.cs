--- conflicted
+++ resolved
@@ -304,16 +304,13 @@
             Hashtable settings,
             int[] rangeList)
         {
-<<<<<<< HEAD
-=======
             // We cannot use Range type therefore this workaround of using -1 default value.
             // Invoke-Formatter throws a ParameterBinderValidationException if the ScriptDefinition is an empty string.
-            if (!_hasScriptAnalyzerModule || string.IsNullOrEmpty(scriptDefinition))
+            if (string.IsNullOrEmpty(scriptDefinition))
             {
                 return null;
             }
 
->>>>>>> f035aed7
             var argsDict = new Dictionary<string, object> {
                     {"ScriptDefinition", scriptDefinition},
                     {"Settings", settings}
