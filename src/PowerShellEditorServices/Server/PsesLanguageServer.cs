--- conflicted
+++ resolved
@@ -147,17 +147,6 @@
                                 //
                                 // NOTE: The keys start with a lowercase because OmniSharp's client
                                 // (used for testing) forces it to be that way.
-<<<<<<< HEAD
-                                LoadProfiles = initializationOptions?.GetValue("enableProfileLoading")?.Value<bool>() ?? true,
-                                // TODO: Consider deprecating the setting which sets this and
-                                // instead use WorkspacePath exclusively.
-                                InitialWorkingDirectory = initializationOptions?.GetValue("initialWorkingDirectory")?.Value<string>() ?? workspaceService.WorkspacePath,
-
-                                SupportsBreakpointSync = initializationOptions?.GetValue("supportsBreakpointSync")?.Value<bool>() ?? false,
-                            };
-
-                            languageServer.Services.GetService<BreakpointSyncService>().IsSupported = hostStartOptions.SupportsBreakpointSync;
-=======
                                 LoadProfiles = initializationOptions?.GetValue("enableProfileLoading")?.Value<bool>()
                                     ?? true,
                                 // First check the setting, then use the first workspace folder,
@@ -165,13 +154,18 @@
                                 InitialWorkingDirectory = initializationOptions?.GetValue("initialWorkingDirectory")?.Value<string>()
                                     ?? workspaceService.WorkspaceFolders.FirstOrDefault()?.Uri.GetFileSystemPath()
                                     ?? Directory.GetCurrentDirectory(),
+
+                                SupportsBreakpointSync = initializationOptions?.GetValue("supportsBreakpointSync")?.Value<bool>()
+                                    ?? false,
+                              
                                 ShellIntegrationEnabled = initializationOptions?.GetValue("shellIntegrationEnabled")?.Value<bool>()
-                                    ?? false
+                                    ?? false,
                             };
+
+                            languageServer.Services.GetService<BreakpointSyncService>().IsSupported = hostStartOptions.SupportsBreakpointSync;
 
                             workspaceService.InitialWorkingDirectory = hostStartOptions.InitialWorkingDirectory;
 
->>>>>>> 0fcb641a
                             _psesHost = languageServer.Services.GetService<PsesInternalHost>();
                             return _psesHost.TryStartAsync(hostStartOptions, cancellationToken);
                         });
