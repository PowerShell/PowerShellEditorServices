--- conflicted
+++ resolved
@@ -29,11 +29,7 @@
         /// in order to find a dot sourced file
         /// </summary>
         /// <param name="commandAst">A CommandAst object in the script's AST</param>
-<<<<<<< HEAD
-        /// <returns>A descion to stop searching if the right commandAst was found,
-=======
         /// <returns>A decision to stop searching if the right commandAst was found,
->>>>>>> 5afa4564
         /// or a decision to continue if it wasn't found</returns>
         public override AstVisitAction VisitCommand(CommandAst commandAst)
         {
