name: PR-$(System.PullRequest.PullRequestNumber)-$(Date:yyyyMMdd)$(Rev:.rr)

variables:
  # Don't download unneeded packages
  - name: DOTNET_SKIP_FIRST_TIME_EXPERIENCE
    value: 'true'
  # Improve performance by not sending telemetry
  - name: DOTNET_CLI_TELEMETRY_OPTOUT
    value: 'true'

trigger:
  batch: true
  branches:
    include:
      - master
      - legacy/1.x
  paths:
    exclude:
      - /.dependabot/*
      - /.poshchan/*
      - /.github/**/*
      - /.vscode/**/*
      - /.vsts-ci/misc-analysis.yml
      - /tools/**/*
      - .editorconfig
      - .gitattributes
      - .gitignore
      - /docs/**/*
      - /CHANGELOG.md
      - /CONTRIBUTING.md
      - /README.md
      - /LICENSE
      - /CODE_OF_CONDUCT.md

jobs:
- job: 'PS51_Win10'
  displayName: PowerShell 5.1 | Windows 10
  pool:
    vmImage: 'vs2017-win2016'
  steps:
<<<<<<< HEAD
  - powershell: scripts/azurePipelinesBuild.ps1
  - task: PublishTestResults@2
    inputs:
      testRunner: VSTest
      testResultsFiles: '**/*.trx'
    condition: succeededOrFailed()
  - task: PublishTestResults@2
    inputs:
      testRunner: NUnit
      testResultsFiles: '**/TestResults.xml'
    condition: succeededOrFailed()
  - task: PublishBuildArtifacts@1
    inputs:
      ArtifactName: PowerShellEditorServices
      PathtoPublish: '$(Build.ArtifactStagingDirectory)'

=======
  - template: templates/ci-general.yml
    parameters:
      pwsh: false
>>>>>>> 19b7c093

- job: 'PS6_Win10'
  displayName: PowerShell 6 | Windows 10
  pool:
    vmImage: 'vs2017-win2016'
  steps:
  - template: templates/ci-general.yml

- job: 'PS6_macOS'
  displayName: PowerShell 6 | macOS
  pool:
    vmImage: 'macOS-10.13'
  steps:
  - template: templates/ci-general.yml

- job: 'PS6_Ubuntu'
  displayName: PowerShell 6 | Ubuntu
  pool:
    vmImage: 'ubuntu-16.04'
  steps:
  - template: templates/ci-general.yml<|MERGE_RESOLUTION|>--- conflicted
+++ resolved
@@ -38,28 +38,9 @@
   pool:
     vmImage: 'vs2017-win2016'
   steps:
-<<<<<<< HEAD
-  - powershell: scripts/azurePipelinesBuild.ps1
-  - task: PublishTestResults@2
-    inputs:
-      testRunner: VSTest
-      testResultsFiles: '**/*.trx'
-    condition: succeededOrFailed()
-  - task: PublishTestResults@2
-    inputs:
-      testRunner: NUnit
-      testResultsFiles: '**/TestResults.xml'
-    condition: succeededOrFailed()
-  - task: PublishBuildArtifacts@1
-    inputs:
-      ArtifactName: PowerShellEditorServices
-      PathtoPublish: '$(Build.ArtifactStagingDirectory)'
-
-=======
   - template: templates/ci-general.yml
     parameters:
       pwsh: false
->>>>>>> 19b7c093
 
 - job: 'PS6_Win10'
   displayName: PowerShell 6 | Windows 10
