--- conflicted
+++ resolved
@@ -134,7 +134,6 @@
 }
 ```
 
-<<<<<<< HEAD
 #### Autocomplete Brackets Troubleshooting
 If you're using `blink.cmp` and you're getting brackets when autocompleting 
 cmdlet names, you'll need to add `{ "ps1", "psm1" }` to the blocked filetypes 
@@ -142,7 +141,7 @@
 config file.
 
 [Blink.cmp completion reference](https://cmp.saghen.dev/configuration/reference#completion-accept)
-=======
+
 ### Indentation
 
 Vim/Neovim does not contain default `:h indentexpr` for filetype `ps1`.
@@ -164,5 +163,4 @@
 vim.opt_local.cinoptions:append { 'J1', '(1s', '+0' } -- see :h cino-J, cino-(, cino-+
 
 vim.opt_local.iskeyword:remove { '-' } -- OPTIONALLY consider Verb-Noun as a whole word
-```
->>>>>>> d1223f71
+```