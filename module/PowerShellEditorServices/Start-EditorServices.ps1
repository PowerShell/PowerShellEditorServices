# PowerShell Editor Services Bootstrapper Script
# ----------------------------------------------
# This script contains startup logic for the PowerShell Editor Services
# module when launched by an editor.  It handles the following tasks:
#
# - Verifying the existence of dependencies like PowerShellGet
# - Verifying that the expected version of the PowerShellEditorServices module is installed
# - Installing the PowerShellEditorServices module if confirmed by the user
# - Creating named pipes for the language and debug services to use (if using named pipes)
# - Starting the language and debug services from the PowerShellEditorServices module
#
# NOTE: If editor integration authors make modifications to this
#       script, please consider contributing changes back to the
#       canonical version of this script at the PowerShell Editor
#       Services GitHub repository:
#
#       https://github.com/PowerShell/PowerShellEditorServices/blob/master/module/PowerShellEditorServices/Start-EditorServices.ps1
[Cmdletbinding(DefaultParameterSetName="NamedPipe")]
param(
    [Parameter(Mandatory=$true)]
    [ValidateNotNullOrEmpty()]
    [string]
    $HostName,

    [Parameter(Mandatory=$true)]
    [ValidateNotNullOrEmpty()]
    [string]
    $HostProfileId,

    [Parameter(Mandatory=$true)]
    [ValidateNotNullOrEmpty()]
    [string]
    $HostVersion,

    [ValidateNotNullOrEmpty()]
    [string]
    $BundledModulesPath,

    [ValidateNotNullOrEmpty()]
    $LogPath,

    [ValidateSet("Diagnostic", "Normal", "Verbose", "Error")]
    $LogLevel,

	[Parameter(Mandatory=$true)]
	[ValidateNotNullOrEmpty()]
	[string]
	$SessionDetailsPath,

    [switch]
    $EnableConsoleRepl,

    [switch]
    $DebugServiceOnly,

    [string[]]
    $AdditionalModules,

    [string[]]
    $FeatureFlags,

    [switch]
    $WaitForDebugger,

    [switch]
    $ConfirmInstall,

    [Parameter(ParameterSetName="Stdio",Mandatory=$true)]
    [switch]
    $Stdio,

    [Parameter(ParameterSetName="NamedPipe")]
    [string]
    $LanguageServicePipeName = $null,

    [Parameter(ParameterSetName="NamedPipe")]
    [string]
    $DebugServicePipeName = $null,

    [Parameter(ParameterSetName="NamedPipeHalfDuplex",Mandatory=$true)]
    [switch]
    $SplitInOutPipes,

    [Parameter(ParameterSetName="NamedPipeHalfDuplexParam",Mandatory=$true)]
    [ValidateNotNullOrEmpty()]
    [string]
    $LanguageServiceInPipeName,

    [Parameter(ParameterSetName="NamedPipeHalfDuplexParam",Mandatory=$true)]
    [ValidateNotNullOrEmpty()]
    [string]
    $LanguageServiceOutPipeName,

    [Parameter(ParameterSetName="NamedPipeHalfDuplexParam")]
    [string]
    $DebugServiceInPipeName = $null,

    [Parameter(ParameterSetName="NamedPipeHalfDuplexParam")]
    [string]
    $DebugServiceOutPipeName = $null
)

$DEFAULT_USER_MODE = "600"

if ($LogLevel -eq "Diagnostic") {
    if (!$Stdio.IsPresent) {
        $VerbosePreference = 'Continue'
    }
    $scriptName = [System.IO.Path]::GetFileNameWithoutExtension($MyInvocation.MyCommand.Name)
    $logFileName = [System.IO.Path]::GetFileName($LogPath)
    Start-Transcript (Join-Path (Split-Path $LogPath -Parent) "$scriptName-$logFileName") -Force | Out-Null
}

function LogSection([string]$msg) {
    Write-Verbose "`n#-- $msg $('-' * ([Math]::Max(0, 73 - $msg.Length)))"
}

function Log([string[]]$msg) {
    $msg | Write-Verbose
}

function ExitWithError($errorString) {
    Write-Host -ForegroundColor Red "`n`n$errorString"

    # Sleep for a while to make sure the user has time to see and copy the
    # error message
    Start-Sleep -Seconds 300

    exit 1;
}

function WriteSessionFile($sessionInfo) {
    $sessionInfoJson = Microsoft.PowerShell.Utility\ConvertTo-Json -InputObject $sessionInfo -Compress
    Log "Writing session file with contents:"
    Log $sessionInfoJson
    $sessionInfoJson | Microsoft.PowerShell.Management\Set-Content -Force -Path "$SessionDetailsPath" -ErrorAction Stop
}

# Are we running in PowerShell 2 or earlier?
if ($PSVersionTable.PSVersion.Major -le 2) {
    # No ConvertTo-Json on PSv2 and below, so write out the JSON manually
    "{`"status`": `"failed`", `"reason`": `"unsupported`", `"powerShellVersion`": `"$($PSVersionTable.PSVersion.ToString())`"}" |
        Microsoft.PowerShell.Management\Set-Content -Force -Path "$SessionDetailsPath" -ErrorAction Stop

    ExitWithError "Unsupported PowerShell version $($PSVersionTable.PSVersion), language features are disabled."
}


if ($host.Runspace.LanguageMode -eq 'ConstrainedLanguage') {
    WriteSessionFile @{
        "status" = "failed"
        "reason" = "languageMode"
        "detail" = $host.Runspace.LanguageMode.ToString()
    }

    ExitWithError "PowerShell is configured with an unsupported LanguageMode (ConstrainedLanguage), language features are disabled."
}

# Are we running in PowerShell 5 or later?
$isPS5orLater = $PSVersionTable.PSVersion.Major -ge 5

# If PSReadline is present in the session, remove it so that runspace
# management is easier
if ((Microsoft.PowerShell.Core\Get-Module PSReadline).Count -gt 0) {
    LogSection "Removing PSReadLine module"
    Microsoft.PowerShell.Core\Remove-Module PSReadline -ErrorAction SilentlyContinue
}

# This variable will be assigned later to contain information about
# what happened while attempting to launch the PowerShell Editor
# Services host
$resultDetails = $null;

function Test-ModuleAvailable($ModuleName, $ModuleVersion) {
    Log "Testing module availability $ModuleName $ModuleVersion"

    $modules = Microsoft.PowerShell.Core\Get-Module -ListAvailable $moduleName
    if ($modules -ne $null) {
        if ($ModuleVersion -ne $null) {
            foreach ($module in $modules) {
                if ($module.Version.Equals($moduleVersion)) {
                    Log "$ModuleName $ModuleVersion found"
                    return $true;
                }
            }
        }
        else {
            Log "$ModuleName $ModuleVersion found"
            return $true;
        }
    }

    Log "$ModuleName $ModuleVersion NOT found"
    return $false;
}

function New-NamedPipeName {

    # We try 10 times to find a valid pipe name
    for ($i = 0; $i -lt 10; $i++) {
        $PipeName = "PSES_$([System.IO.Path]::GetRandomFileName())"

        if ((Test-NamedPipeName -PipeName $PipeName)) {
            return $PipeName
        }
    }
    ExitWithError "Could not find valid a pipe name."
}

function Get-NamedPipePath {
    param(
        [Parameter(Mandatory=$true)]
        [ValidateNotNullOrEmpty()]
        [string]
        $PipeName
    )

    if (-not $IsLinux -and -not $IsMacOS) {
        return "\\.\pipe\$PipeName";
    }
    else {
        # Windows uses NamedPipes where non-Windows platforms use Unix Domain Sockets.
        # the Unix Domain Sockets live in the tmp directory and are prefixed with "CoreFxPipe_"
        return (Join-Path -Path ([System.IO.Path]::GetTempPath()) -ChildPath "CoreFxPipe_$PipeName")
    }

}

# Returns True if it's a valid pipe name
# A valid pipe name is a file that does not exist either
# in the temp directory (macOS & Linux) or in the pipe directory (Windows)
function Test-NamedPipeName {
    param(
        [Parameter(Mandatory=$true)]
        [ValidateNotNullOrEmpty()]
        [string]
        $PipeName
    )

    $path = Get-NamedPipePath -PipeName $PipeName
    return -not (Test-Path $path)
}

function Set-NamedPipeMode {
    param(
        [Parameter(Mandatory=$true)]
        [ValidateNotNullOrEmpty()]
        [string]
        $PipeFile
    )

    if ($IsWindows) {
        return
    }

    chmod $DEFAULT_USER_MODE $PipeFile

    if ($IsLinux) {
        $mode = /usr/bin/stat -c "%a" $PipeFile
    }
    elseif ($IsMacOS) {
        $mode = /usr/bin/stat -f "%A" $PipeFile
    }

    if ($mode -ne $DEFAULT_USER_MODE) {
        ExitWithError "Permissions to the pipe file were not set properly. Expected: $DEFAULT_USER_MODE Actual: $mode for file: $PipeFile"
    }
}

<<<<<<< HEAD
function Test-NamedPipeName-OrCreate-IfNull {
    param(
        [string]
        $PipeName
    )
    if (-not $PipeName) {
        $PipeName = New-NamedPipeName
    }
    else {
        if (-not (Test-NamedPipeName -PipeName $PipeName)) {
            ExitWithError "Pipe name supplied is already taken: $PipeName"
        }
    }
    return $PipeName
}

function SetPipeFileResult($ResultTable, [string]$PipeNameKey, [string]$PipeNameValue) {
    $ResultTable[$PipeNameKey] = Get-NamedPipePath -PipeName $PipeNameValue
    if ($IsLinux -or $IsMacOS) {
        Set-NamedPipeMode -PipeFile $ResultTable[$PipeNameKey]
    }
}
=======
LogSection "Console Encoding"
Log $OutputEncoding
>>>>>>> 5afa4564

# Add BundledModulesPath to $env:PSModulePath
if ($BundledModulesPath) {
    $env:PSModulePath = $env:PSModulePath.TrimEnd([System.IO.Path]::PathSeparator) + [System.IO.Path]::PathSeparator + $BundledModulesPath
    LogSection "Updated PSModulePath to:"
    Log ($env:PSModulePath -split [System.IO.Path]::PathSeparator)
}

LogSection "Check required modules available"
# Check if PowerShellGet module is available
if ((Test-ModuleAvailable "PowerShellGet") -eq $false) {
    Log "Failed to find PowerShellGet module"
    # TODO: WRITE ERROR
}

try {
    LogSection "Start up PowerShellEditorServices"
    Log "Importing PowerShellEditorServices"

    Microsoft.PowerShell.Core\Import-Module PowerShellEditorServices -ErrorAction Stop

    if ($EnableConsoleRepl) {
        Write-Host "PowerShell Integrated Console`n"
    }

    $resultDetails = @{
        "status" = "not started";
        "languageServiceTransport" = $PSCmdlet.ParameterSetName.Replace("Param","");
        "debugServiceTransport" = $PSCmdlet.ParameterSetName.Replace("Param","");
    };

    # Create the Editor Services host
    Log "Invoking Start-EditorServicesHost"
    # There could be only one service on Stdio channel
    # Locate available port numbers for services
    switch -Wildcard ($PSCmdlet.ParameterSetName) {
        "Stdio" {
            $editorServicesHost = Start-EditorServicesHost `
                                        -HostName $HostName `
                                        -HostProfileId $HostProfileId `
                                        -HostVersion $HostVersion `
                                        -LogPath $LogPath `
                                        -LogLevel $LogLevel `
                                        -AdditionalModules $AdditionalModules `
                                        -Stdio `
                                        -BundledModulesPath $BundledModulesPath `
                                        -EnableConsoleRepl:$EnableConsoleRepl.IsPresent `
                                        -DebugServiceOnly:$DebugServiceOnly.IsPresent `
                                        -WaitForDebugger:$WaitForDebugger.IsPresent
        }
        "NamedPipeHalfDuplex*" {
            $LanguageServiceInPipeName = Test-NamedPipeName-OrCreate-IfNull $LanguageServiceInPipeName
            $LanguageServiceOutPipeName = Test-NamedPipeName-OrCreate-IfNull $LanguageServiceOutPipeName
            $DebugServiceInPipeName = Test-NamedPipeName-OrCreate-IfNull $DebugServiceInPipeName
            $DebugServiceOutPipeName = Test-NamedPipeName-OrCreate-IfNull $DebugServiceOutPipeName

            $editorServicesHost = Start-EditorServicesHost `
                                        -HostName $HostName `
                                        -HostProfileId $HostProfileId `
                                        -HostVersion $HostVersion `
                                        -LogPath $LogPath `
                                        -LogLevel $LogLevel `
                                        -AdditionalModules $AdditionalModules `
                                        -LanguageServiceInNamedPipe $LanguageServiceInPipeName `
                                        -LanguageServiceOutNamedPipe $LanguageServiceOutPipeName `
                                        -DebugServiceInNamedPipe $DebugServiceInPipeName `
                                        -DebugServiceOutNamedPipe $DebugServiceOutPipeName `
                                        -BundledModulesPath $BundledModulesPath `
                                        -EnableConsoleRepl:$EnableConsoleRepl.IsPresent `
                                        -DebugServiceOnly:$DebugServiceOnly.IsPresent `
                                        -WaitForDebugger:$WaitForDebugger.IsPresent

            SetPipeFileResult $resultDetails "languageServiceReadPipeName" $LanguageServiceInPipeName
            SetPipeFileResult $resultDetails "languageServiceWritePipeName" $LanguageServiceOutPipeName
            SetPipeFileResult $resultDetails "debugServiceReadPipeName" $DebugServiceInPipeName
            SetPipeFileResult $resultDetails "debugServiceWritePipeName" $DebugServiceOutPipeName
        }
        Default {
            $LanguageServicePipeName = Test-NamedPipeName-OrCreate-IfNull $LanguageServicePipeName
            $DebugServicePipeName = Test-NamedPipeName-OrCreate-IfNull $DebugServicePipeName

            $editorServicesHost = Start-EditorServicesHost `
                                        -HostName $HostName `
                                        -HostProfileId $HostProfileId `
                                        -HostVersion $HostVersion `
                                        -LogPath $LogPath `
                                        -LogLevel $LogLevel `
                                        -AdditionalModules $AdditionalModules `
                                        -LanguageServiceNamedPipe $LanguageServicePipeName `
                                        -DebugServiceNamedPipe $DebugServicePipeName `
                                        -BundledModulesPath $BundledModulesPath `
                                        -EnableConsoleRepl:$EnableConsoleRepl.IsPresent `
                                        -DebugServiceOnly:$DebugServiceOnly.IsPresent `
                                        -WaitForDebugger:$WaitForDebugger.IsPresent

            SetPipeFileResult $resultDetails "languageServicePipeName" $LanguageServicePipeName
            SetPipeFileResult $resultDetails "debugServicePipeName" $DebugServicePipeName
        }
    }

    # TODO: Verify that the service is started
    Log "Start-EditorServicesHost returned $editorServicesHost"

    $resultDetails["status"] = "started"

    # Notify the client that the services have started
    WriteSessionFile $resultDetails

    Log "Wrote out session file"
}
catch [System.Exception] {
    $e = $_.Exception;
    $errorString = ""

    Log "ERRORS caught starting up EditorServicesHost"

    while ($e -ne $null) {
        $errorString = $errorString + ($e.Message + "`r`n" + $e.StackTrace + "`r`n")
        $e = $e.InnerException;
        Log $errorString
    }

    ExitWithError ("An error occurred while starting PowerShell Editor Services:`r`n`r`n" + $errorString)
}

try {
    # Wait for the host to complete execution before exiting
    LogSection "Waiting for EditorServicesHost to complete execution"
    $editorServicesHost.WaitForCompletion()
    Log "EditorServicesHost has completed execution"
}
catch [System.Exception] {
    $e = $_.Exception;
    $errorString = ""

    Log "ERRORS caught while waiting for EditorServicesHost to complete execution"

    while ($e -ne $null) {
        $errorString = $errorString + ($e.Message + "`r`n" + $e.StackTrace + "`r`n")
        $e = $e.InnerException;
        Log $errorString
    }
}<|MERGE_RESOLUTION|>--- conflicted
+++ resolved
@@ -267,7 +267,9 @@
     }
 }
 
-<<<<<<< HEAD
+LogSection "Console Encoding"
+Log $OutputEncoding
+
 function Test-NamedPipeName-OrCreate-IfNull {
     param(
         [string]
@@ -290,10 +292,6 @@
         Set-NamedPipeMode -PipeFile $ResultTable[$PipeNameKey]
     }
 }
-=======
-LogSection "Console Encoding"
-Log $OutputEncoding
->>>>>>> 5afa4564
 
 # Add BundledModulesPath to $env:PSModulePath
 if ($BundledModulesPath) {
