<<<<<<< HEAD
$ErrorActionPreference = 'Stop'
=======
Get-Module PowerShellGet,PackageManagement | Remove-Module -Force -Verbose
powershell -Command { Install-Module -Name PowershellGet -MinimumVersion 1.6 -Scope CurrentUser -force -confirm:$false -verbose }
powershell -Command { Install-Module -Name PackageManagement -MinimumVersion 1.1.7.0 -Scope CurrentUser -Force -Confirm:$false -Verbose }
Import-Module -Name PowerShellGet -MinimumVersion 1.6 -Force
Import-Module -Name PackageManagement -MinimumVersion 1.1.7.0 -Force
Install-PackageProvider -Name NuGet -Force | Out-Null
Import-PackageProvider NuGet -Force | Out-Null
Set-PSRepository -Name PSGallery -InstallationPolicy Trusted | Out-Null
>>>>>>> 0a29e44f

# Install InvokeBuild
Install-Module InvokeBuild -MaximumVersion 5.1.0 -Scope CurrentUser -Force
Install-Module PlatyPS -RequiredVersion 0.9.0 -Scope CurrentUser -Force


# Build the code and perform tests
Import-module InvokeBuild
Invoke-Build -Configuration Release<|MERGE_RESOLUTION|>--- conflicted
+++ resolved
@@ -1,6 +1,5 @@
-<<<<<<< HEAD
 $ErrorActionPreference = 'Stop'
-=======
+
 Get-Module PowerShellGet,PackageManagement | Remove-Module -Force -Verbose
 powershell -Command { Install-Module -Name PowershellGet -MinimumVersion 1.6 -Scope CurrentUser -force -confirm:$false -verbose }
 powershell -Command { Install-Module -Name PackageManagement -MinimumVersion 1.1.7.0 -Scope CurrentUser -Force -Confirm:$false -Verbose }
@@ -9,7 +8,6 @@
 Install-PackageProvider -Name NuGet -Force | Out-Null
 Import-PackageProvider NuGet -Force | Out-Null
 Set-PSRepository -Name PSGallery -InstallationPolicy Trusted | Out-Null
->>>>>>> 0a29e44f
 
 # Install InvokeBuild
 Install-Module InvokeBuild -MaximumVersion 5.1.0 -Scope CurrentUser -Force
