﻿//
// Copyright (c) Microsoft. All rights reserved.
// Licensed under the MIT license. See LICENSE file in the project root for full license information.
//

using System;
using System.Collections.Generic;
using System.Diagnostics;
using System.IO;
using System.Linq;
using System.Reflection;
using System.Text;
using System.Threading;
using System.Threading.Tasks;
using Microsoft.PowerShell.EditorServices.Handlers;
using Newtonsoft.Json;
using Newtonsoft.Json.Linq;
using OmniSharp.Extensions.LanguageServer.Protocol;
using OmniSharp.Extensions.LanguageServer.Protocol.Client;
using OmniSharp.Extensions.LanguageServer.Protocol.Document;
using OmniSharp.Extensions.LanguageServer.Protocol.Models;
using OmniSharp.Extensions.LanguageServer.Protocol.Workspace;
using OmniSharp.Extensions.LanguageServer.Protocol.Models.Proposals;
using Xunit;
using Xunit.Abstractions;
using Range = OmniSharp.Extensions.LanguageServer.Protocol.Models.Range;
using Microsoft.PowerShell.EditorServices.Logging;
using Microsoft.PowerShell.EditorServices.Services.Configuration;

namespace PowerShellEditorServices.Test.E2E
{
    public class LanguageServerProtocolMessageTests : IClassFixture<LSPTestsFixture>, IDisposable
    {
        private readonly static string s_binDir =
            Path.GetDirectoryName(Assembly.GetExecutingAssembly().Location);

        private static bool s_registeredOnLogMessage;

        private readonly ILanguageClient PsesLanguageClient;
        private readonly List<Diagnostic> Diagnostics;
        private readonly List<PsesTelemetryEvent> TelemetryEvents;
        private readonly string PwshExe;

        public LanguageServerProtocolMessageTests(ITestOutputHelper output, LSPTestsFixture data)
        {
            data.Output = output;
            PsesLanguageClient = data.PsesLanguageClient;
            Diagnostics = data.Diagnostics;
            Diagnostics.Clear();
            TelemetryEvents = data.TelemetryEvents;
            TelemetryEvents.Clear();

            PwshExe = PsesStdioProcess.PwshExe;
        }

        public void Dispose()
        {
            Diagnostics.Clear();
            TelemetryEvents.Clear();
        }

        private string NewTestFile(string script, bool isPester = false, string languageId = "powershell")
        {
            string fileExt = isPester ? ".Tests.ps1" : ".ps1";
            string filePath = Path.Combine(s_binDir, Path.GetRandomFileName() + fileExt);
            File.WriteAllText(filePath, script);

            PsesLanguageClient.SendNotification("textDocument/didOpen", new DidOpenTextDocumentParams
            {
                TextDocument = new TextDocumentItem
                {
                    LanguageId = languageId,
                    Version = 0,
                    Text = script,
                    Uri = new Uri(filePath)
                }
            });

            // Give PSES a chance to run what it needs to run.
            Thread.Sleep(2000);

            return filePath;
        }

        private async Task WaitForDiagnosticsAsync()
        {
            // Wait for PSSA to finish.
            int i = 0;
            while(Diagnostics.Count == 0)
            {
                if(i >= 10)
                {
                    throw new InvalidDataException("No diagnostics showed up after 20s.");
                }

                await Task.Delay(2000);
                i++;
            }
        }

<<<<<<< HEAD
        [Trait("Category", "LSP")]
=======
        private async Task WaitForTelemetryEventsAsync()
        {
            // Wait for PSSA to finish.
            int i = 0;
            while(TelemetryEvents.Count == 0)
            {
                if(i >= 10)
                {
                    throw new InvalidDataException("No telemetry events showed up after 20s.");
                }

                await Task.Delay(2000);
                i++;
            }
        }

>>>>>>> 14ccbabf
        [Fact]
        public async Task CanSendPowerShellGetVersionRequestAsync()
        {
            PowerShellVersion details
                = await PsesLanguageClient
                    .SendRequest<GetVersionParams>("powerShell/getVersion", new GetVersionParams())
                    .Returning<PowerShellVersion>(CancellationToken.None);

            if(PwshExe == "powershell")
            {
                Assert.Equal("Desktop", details.Edition);
            }
            else
            {
                Assert.Equal("Core", details.Edition);
            }
        }

        [Trait("Category", "LSP")]
        [Fact]
        public async Task CanSendWorkspaceSymbolRequestAsync()
        {

            NewTestFile(@"
function CanSendWorkspaceSymbolRequest {
    Write-Host 'hello'
}
");

            Container<SymbolInformation> symbols = await PsesLanguageClient
                .SendRequest<WorkspaceSymbolParams>(
                    "workspace/symbol",
                    new WorkspaceSymbolParams
                    {
                        Query = "CanSendWorkspaceSymbolRequest"
                    })
                .Returning<Container<SymbolInformation>>(CancellationToken.None);

            SymbolInformation symbol = Assert.Single(symbols);
            Assert.Equal("CanSendWorkspaceSymbolRequest { }", symbol.Name);
        }

        [Trait("Category", "LSP")]
        [SkippableFact]
        public async Task CanReceiveDiagnosticsFromFileOpenAsync()
        {
            Skip.If(
                PsesStdioProcess.RunningInConstainedLanguageMode && PsesStdioProcess.IsWindowsPowerShell,
                "Windows PowerShell doesn't trust PSScriptAnalyzer by default so it won't load.");

            NewTestFile("$a = 4");
            await WaitForDiagnosticsAsync();

            Diagnostic diagnostic = Assert.Single(Diagnostics);
            Assert.Equal("PSUseDeclaredVarsMoreThanAssignments", diagnostic.Code);
        }

        [Trait("Category", "LSP")]
        [Fact]
        public async Task WontReceiveDiagnosticsFromFileOpenThatIsNotPowerShellAsync()
        {
            NewTestFile("$a = 4", languageId: "plaintext");
            await Task.Delay(2000);

            Assert.Empty(Diagnostics);
        }

        [Trait("Category", "LSP")]
        [SkippableFact]
        public async Task CanReceiveDiagnosticsFromFileChangedAsync()
        {
            Skip.If(
                PsesStdioProcess.RunningInConstainedLanguageMode && PsesStdioProcess.IsWindowsPowerShell,
                "Windows PowerShell doesn't trust PSScriptAnalyzer by default so it won't load.");

            string filePath = NewTestFile("$a = 4");
            await WaitForDiagnosticsAsync();
            Diagnostics.Clear();

            PsesLanguageClient.SendNotification("textDocument/didChange", new DidChangeTextDocumentParams
            {
                // Include several content changes to test against duplicate Diagnostics showing up.
                ContentChanges = new Container<TextDocumentContentChangeEvent>(new []
                {
                    new TextDocumentContentChangeEvent
                    {
                        Text = "$a = 5"
                    },
                    new TextDocumentContentChangeEvent
                    {
                        Text = "$a = 6"
                    },
                    new TextDocumentContentChangeEvent
                    {
                        Text = "$a = 7"
                    }
                }),
                TextDocument = new VersionedTextDocumentIdentifier
                {
                    Version = 4,
                    Uri = new Uri(filePath)
                }
            });

            await WaitForDiagnosticsAsync();
            if (Diagnostics.Count > 1)
            {
                StringBuilder errorBuilder = new StringBuilder().AppendLine("Multiple diagnostics found when there should be only 1:");
                foreach (Diagnostic diag in Diagnostics)
                {
                    errorBuilder.AppendLine(diag.Message);
                }

                Assert.True(Diagnostics.Count == 1, errorBuilder.ToString());
            }

            Diagnostic diagnostic = Assert.Single(Diagnostics);
            Assert.Equal("PSUseDeclaredVarsMoreThanAssignments", diagnostic.Code);
        }

        [Trait("Category", "LSP")]
        [SkippableFact]
        public async Task CanReceiveDiagnosticsFromConfigurationChangeAsync()
        {
            Skip.If(
                PsesStdioProcess.RunningInConstainedLanguageMode && PsesStdioProcess.IsWindowsPowerShell,
                "Windows PowerShell doesn't trust PSScriptAnalyzer by default so it won't load.");

            NewTestFile("gci | % { $_ }");
            await WaitForDiagnosticsAsync();

            // NewTestFile doesn't clear diagnostic notifications so we need to do that for this test.
            Diagnostics.Clear();

            PsesLanguageClient.SendNotification("workspace/didChangeConfiguration",
                new DidChangeConfigurationParams
                {
                    Settings = JToken.FromObject(new LanguageServerSettingsWrapper
                    {
                        Files = new EditorFileSettings(),
                        Search = new EditorSearchSettings(),
                        Powershell = new LanguageServerSettings
                        {
                            ScriptAnalysis = new ScriptAnalysisSettings
                            {
                                Enable = false
                            }
                        }
                    })
                });

            await WaitForTelemetryEventsAsync().ConfigureAwait(false);
            var telemetryEvent = Assert.Single(TelemetryEvents);
            Assert.Equal("NonDefaultPsesFeatureConfiguration", telemetryEvent.EventName);
            Assert.False((bool)telemetryEvent.Data.GetValue("ScriptAnalysis"));

            // We also shouldn't get any Diagnostics because ScriptAnalysis is disabled.
            Assert.Empty(Diagnostics);

            // Clear telemetry events so we can test to make sure telemetry doesn't
            // come through with default settings.
            TelemetryEvents.Clear();

            // Restore default configuration
            PsesLanguageClient.SendNotification("workspace/didChangeConfiguration",
                new DidChangeConfigurationParams
                {
                    Settings = JToken.FromObject(new LanguageServerSettingsWrapper
                    {
                        Files = new EditorFileSettings(),
                        Search = new EditorSearchSettings(),
                        Powershell = new LanguageServerSettings()
                    })
                });

            // Wait a bit to make sure no telemetry events came through
            await Task.Delay(2000);
            // Since we have default settings we should not get any telemetry events about
            Assert.Empty(TelemetryEvents.Where(e => e.EventName == "NonDefaultPsesFeatureConfiguration"));
        }

        [Trait("Category", "LSP")]
        [Fact]
        public async Task CanSendFoldingRangeRequestAsync()
        {
            string scriptPath = NewTestFile(@"gci | % {
$_

@""
    $_
""@
}");

            Container<FoldingRange> foldingRanges =
                await PsesLanguageClient
                    .SendRequest<FoldingRangeRequestParam>(
                        "textDocument/foldingRange",
                        new FoldingRangeRequestParam
                        {
                            TextDocument = new TextDocumentIdentifier
                            {
                                Uri = new Uri(scriptPath)
                            }
                        })
                    .Returning<Container<FoldingRange>>(CancellationToken.None);

            Assert.Collection(foldingRanges.OrderBy(f => f.StartLine),
                range1 =>
                {
                    Assert.Equal(0, range1.StartLine);
                    Assert.Equal(8, range1.StartCharacter);
                    Assert.Equal(5, range1.EndLine);
                    Assert.Equal(1, range1.EndCharacter);
                },
                range2 =>
                {
                    Assert.Equal(3, range2.StartLine);
                    Assert.Equal(0, range2.StartCharacter);
                    Assert.Equal(4, range2.EndLine);
                    Assert.Equal(2, range2.EndCharacter);
                });
        }

        [Trait("Category", "LSP")]
        [SkippableFact]
        public async Task CanSendFormattingRequestAsync()
        {
            Skip.If(
                PsesStdioProcess.RunningInConstainedLanguageMode && PsesStdioProcess.IsWindowsPowerShell,
                "Windows PowerShell doesn't trust PSScriptAnalyzer by default so it won't load.");

            string scriptPath = NewTestFile(@"
gci | % {
Get-Process
}

");

            TextEditContainer textEdits = await PsesLanguageClient
                .SendRequest<DocumentFormattingParams>(
                    "textDocument/formatting",
                    new DocumentFormattingParams
                    {
                        TextDocument = new TextDocumentIdentifier
                        {
                            Uri = new Uri(scriptPath)
                        },
                        Options = new FormattingOptions
                        {
                            TabSize = 4,
                            InsertSpaces = false
                        }
                    })
                .Returning<TextEditContainer>(CancellationToken.None);

            TextEdit textEdit = Assert.Single(textEdits);

            // If we have a tab, formatting ran.
            Assert.Contains("\t", textEdit.NewText);
        }

        [Trait("Category", "LSP")]
        [SkippableFact]
        public async Task CanSendRangeFormattingRequestAsync()
        {
            Skip.If(
                PsesStdioProcess.RunningInConstainedLanguageMode && PsesStdioProcess.IsWindowsPowerShell,
                "Windows PowerShell doesn't trust PSScriptAnalyzer by default so it won't load.");

            string scriptPath = NewTestFile(@"
gci | % {
Get-Process
}

");

            TextEditContainer textEdits = await PsesLanguageClient
                .SendRequest<DocumentRangeFormattingParams>(
                    "textDocument/formatting",
                    new DocumentRangeFormattingParams
                    {
                        Range = new Range
                        {
                        Start = new Position
                        {
                            Line = 2,
                            Character = 0
                        },
                        End = new Position
                        {
                            Line = 3,
                            Character = 0
                        }
                        },
                        TextDocument = new TextDocumentIdentifier
                        {
                            Uri = new Uri(scriptPath)
                        },
                        Options = new FormattingOptions
                        {
                            TabSize = 4,
                            InsertSpaces = false
                        }
                    })
                .Returning<TextEditContainer>(CancellationToken.None);

            TextEdit textEdit = Assert.Single(textEdits);

            // If we have a tab, formatting ran.
            Assert.Contains("\t", textEdit.NewText);
        }

        [Trait("Category", "LSP")]
        [Fact]
        public async Task CanSendDocumentSymbolRequestAsync()
        {
            string scriptPath = NewTestFile(@"
function CanSendDocumentSymbolRequest {

}

CanSendDocumentSymbolRequest
");

            SymbolInformationOrDocumentSymbolContainer symbolInformationOrDocumentSymbols =
                await PsesLanguageClient
                    .SendRequest<DocumentSymbolParams>(
                        "textDocument/documentSymbol",
                        new DocumentSymbolParams
                        {
                            TextDocument = new TextDocumentIdentifier
                            {
                                Uri = new Uri(scriptPath)
                            }
                        })
                    .Returning<SymbolInformationOrDocumentSymbolContainer>(CancellationToken.None);

            Assert.Collection(symbolInformationOrDocumentSymbols,
                symInfoOrDocSym => {
                    Range range = symInfoOrDocSym.SymbolInformation.Location.Range;

                    Assert.Equal(1, range.Start.Line);
                    Assert.Equal(0, range.Start.Character);
                    Assert.Equal(3, range.End.Line);
                    Assert.Equal(1, range.End.Character);
                });
        }

        [Trait("Category", "LSP")]
        [Fact]
        public async Task CanSendReferencesRequestAsync()
        {
            string scriptPath = NewTestFile(@"
function CanSendReferencesRequest {

}

CanSendReferencesRequest
");

            LocationContainer locations = await PsesLanguageClient
                .SendRequest<ReferenceParams>(
                    "textDocument/references",
                    new ReferenceParams
                    {
                        TextDocument = new TextDocumentIdentifier
                        {
                            Uri = new Uri(scriptPath)
                        },
                        Position = new Position
                        {
                            Line = 5,
                            Character = 0
                        },
                        Context = new ReferenceContext
                        {
                            IncludeDeclaration = false
                        }
                    })
                .Returning<LocationContainer>(CancellationToken.None);

            Assert.Collection(locations,
                location1 =>
                {
                    Range range = location1.Range;
                    Assert.Equal(1, range.Start.Line);
                    Assert.Equal(9, range.Start.Character);
                    Assert.Equal(1, range.End.Line);
                    Assert.Equal(33, range.End.Character);

                },
                location2 =>
                {
                    Range range = location2.Range;
                    Assert.Equal(5, range.Start.Line);
                    Assert.Equal(0, range.Start.Character);
                    Assert.Equal(5, range.End.Line);
                    Assert.Equal(24, range.End.Character);
                });
        }

        [Trait("Category", "LSP")]
        [Fact]
        public async Task CanSendDocumentHighlightRequestAsync()
        {
            string scriptPath = NewTestFile(@"
Write-Host 'Hello!'

Write-Host 'Goodbye'
");

            DocumentHighlightContainer documentHighlights =
                await PsesLanguageClient
                    .SendRequest<DocumentHighlightParams>(
                        "textDocument/documentHighlight",
                        new DocumentHighlightParams
                        {
                            TextDocument = new TextDocumentIdentifier
                            {
                                Uri = new Uri(scriptPath)
                            },
                            Position = new Position
                            {
                                Line = 3,
                                Character = 1
                            }
                        })
                    .Returning<DocumentHighlightContainer>(CancellationToken.None);

            Assert.Collection(documentHighlights,
                documentHighlight1 =>
                {
                    Range range = documentHighlight1.Range;
                    Assert.Equal(1, range.Start.Line);
                    Assert.Equal(0, range.Start.Character);
                    Assert.Equal(1, range.End.Line);
                    Assert.Equal(10, range.End.Character);

                },
                documentHighlight2 =>
                {
                    Range range = documentHighlight2.Range;
                    Assert.Equal(3, range.Start.Line);
                    Assert.Equal(0, range.Start.Character);
                    Assert.Equal(3, range.End.Line);
                    Assert.Equal(10, range.End.Character);
                });
        }

        [Trait("Category", "LSP")]
        [Fact]
        public async Task CanSendPowerShellGetPSHostProcessesRequestAsync()
        {
            var process = new Process();
            process.StartInfo.FileName = PwshExe;
            process.StartInfo.ArgumentList.Add("-NoProfile");
            process.StartInfo.ArgumentList.Add("-NoLogo");
            process.StartInfo.ArgumentList.Add("-NoExit");

            process.StartInfo.CreateNoWindow = true;
            process.StartInfo.UseShellExecute = false;

            process.StartInfo.RedirectStandardInput = true;
            process.StartInfo.RedirectStandardOutput = true;
            process.StartInfo.RedirectStandardError = true;

            process.Start();

            // Wait for the process to start.
            Thread.Sleep(1000);

            PSHostProcessResponse[] pSHostProcessResponses = null;

            try
            {
                pSHostProcessResponses =
                    await PsesLanguageClient
                        .SendRequest<GetPSHostProcesssesParams>(
                            "powerShell/getPSHostProcesses",
                            new GetPSHostProcesssesParams { })
                        .Returning<PSHostProcessResponse[]>(CancellationToken.None);
            }
            finally
            {
                process.Kill();
                process.Dispose();
            }

            Assert.NotEmpty(pSHostProcessResponses);
        }

        [Trait("Category", "LSP")]
        [Fact]
        public async Task CanSendPowerShellGetRunspaceRequestAsync()
        {
            var process = new Process();
            process.StartInfo.FileName = PwshExe;
            process.StartInfo.ArgumentList.Add("-NoProfile");
            process.StartInfo.ArgumentList.Add("-NoLogo");
            process.StartInfo.ArgumentList.Add("-NoExit");

            process.StartInfo.CreateNoWindow = true;
            process.StartInfo.UseShellExecute = false;

            process.StartInfo.RedirectStandardInput = true;
            process.StartInfo.RedirectStandardOutput = true;
            process.StartInfo.RedirectStandardError = true;

            process.Start();

            // Wait for the process to start.
            Thread.Sleep(1000);

            RunspaceResponse[] runspaceResponses = null;
            try
            {
                runspaceResponses =
                    await PsesLanguageClient
                        .SendRequest<GetRunspaceParams>(
                            "powerShell/getRunspace",
                            new GetRunspaceParams
                            {
                                ProcessId = $"{process.Id}"
                            })
                        .Returning<RunspaceResponse[]>(CancellationToken.None);
            }
            finally
            {
                process.Kill();
                process.Dispose();
            }

            Assert.NotEmpty(runspaceResponses);
        }

        [Trait("Category", "LSP")]
        [Fact]
        public async Task CanSendPesterLegacyCodeLensRequestAsync()
        {
            // Make sure LegacyCodeLens is enabled because we'll need it in this test.
            PsesLanguageClient.Workspace.DidChangeConfiguration(
                new DidChangeConfigurationParams
                {
                    Settings = JObject.Parse(@"
{
    ""powershell"": {
        ""pester"": {
            ""useLegacyCodeLens"": true
        }
    }
}
")
                });

            string filePath = NewTestFile(@"
Describe 'DescribeName' {
    Context 'ContextName' {
        It 'ItName' {
            1 | Should - Be 1
        }
    }
}
", isPester: true);

            CodeLensContainer codeLenses = await PsesLanguageClient
                .SendRequest<CodeLensParams>(
                    "textDocument/codeLens",
                    new CodeLensParams
                    {
                        TextDocument = new TextDocumentIdentifier
                        {
                            Uri = new Uri(filePath)
                        }
                    })
                .Returning<CodeLensContainer>(CancellationToken.None);

            Assert.Collection(codeLenses,
                codeLens1 =>
                {
                    Range range = codeLens1.Range;

                    Assert.Equal(1, range.Start.Line);
                    Assert.Equal(0, range.Start.Character);
                    Assert.Equal(7, range.End.Line);
                    Assert.Equal(1, range.End.Character);

                    Assert.Equal("Run tests", codeLens1.Command.Title);
                },
                codeLens2 =>
                {
                    Range range = codeLens2.Range;

                    Assert.Equal(1, range.Start.Line);
                    Assert.Equal(0, range.Start.Character);
                    Assert.Equal(7, range.End.Line);
                    Assert.Equal(1, range.End.Character);

                    Assert.Equal("Debug tests", codeLens2.Command.Title);
                });
        }

        [Trait("Category", "LSP")]
        [Fact]
        public async Task CanSendPesterCodeLensRequestAsync()
        {
            // Make sure Pester legacy CodeLens is disabled because we'll need it in this test.
            PsesLanguageClient.Workspace.DidChangeConfiguration(
                new DidChangeConfigurationParams
                {
                    Settings = JObject.Parse(@"
{
    ""powershell"": {
        ""pester"": {
            ""useLegacyCodeLens"": false
        }
    }
}
")
                });

            string filePath = NewTestFile(@"
Describe 'DescribeName' {
    Context 'ContextName' {
        It 'ItName' {
            1 | Should - Be 1
        }
    }
}
", isPester: true);

            CodeLensContainer codeLenses = await PsesLanguageClient
                .SendRequest<CodeLensParams>(
                    "textDocument/codeLens",
                    new CodeLensParams
                    {
                        TextDocument = new TextDocumentIdentifier
                        {
                            Uri = new Uri(filePath)
                        }
                    })
                .Returning<CodeLensContainer>(CancellationToken.None);

            Assert.Collection(codeLenses,
                codeLens =>
                {
                    Range range = codeLens.Range;

                    Assert.Equal(1, range.Start.Line);
                    Assert.Equal(0, range.Start.Character);
                    Assert.Equal(7, range.End.Line);
                    Assert.Equal(1, range.End.Character);

                    Assert.Equal("Run tests", codeLens.Command.Title);
                },
                codeLens =>
                {
                    Range range = codeLens.Range;

                    Assert.Equal(1, range.Start.Line);
                    Assert.Equal(0, range.Start.Character);
                    Assert.Equal(7, range.End.Line);
                    Assert.Equal(1, range.End.Character);

                    Assert.Equal("Debug tests", codeLens.Command.Title);
                },
                codeLens =>
                {
                    Range range = codeLens.Range;

                    Assert.Equal(2, range.Start.Line);
                    Assert.Equal(4, range.Start.Character);
                    Assert.Equal(6, range.End.Line);
                    Assert.Equal(5, range.End.Character);

                    Assert.Equal("Run tests", codeLens.Command.Title);
                },
                codeLens =>
                {
                    Range range = codeLens.Range;

                    Assert.Equal(2, range.Start.Line);
                    Assert.Equal(4, range.Start.Character);
                    Assert.Equal(6, range.End.Line);
                    Assert.Equal(5, range.End.Character);

                    Assert.Equal("Debug tests", codeLens.Command.Title);
                },
                codeLens =>
                {
                    Range range = codeLens.Range;

                    Assert.Equal(3, range.Start.Line);
                    Assert.Equal(8, range.Start.Character);
                    Assert.Equal(5, range.End.Line);
                    Assert.Equal(9, range.End.Character);

                    Assert.Equal("Run test", codeLens.Command.Title);
                },
                codeLens =>
                {
                    Range range = codeLens.Range;

                    Assert.Equal(3, range.Start.Line);
                    Assert.Equal(8, range.Start.Character);
                    Assert.Equal(5, range.End.Line);
                    Assert.Equal(9, range.End.Character);

                    Assert.Equal("Debug test", codeLens.Command.Title);
                });
        }

        [Trait("Category", "LSP")]
        [Fact]
        public async Task CanSendReferencesCodeLensRequestAsync()
        {
            string filePath = NewTestFile(@"
function CanSendReferencesCodeLensRequest {

}

CanSendReferencesCodeLensRequest
");

            CodeLensContainer codeLenses = await PsesLanguageClient
                .SendRequest<CodeLensParams>(
                    "textDocument/codeLens",
                    new CodeLensParams
                    {
                        TextDocument = new TextDocumentIdentifier
                        {
                            Uri = new Uri(filePath)
                        }
                    })
                .Returning<CodeLensContainer>(CancellationToken.None);

            CodeLens codeLens = Assert.Single(codeLenses);

            Range range = codeLens.Range;
            Assert.Equal(1, range.Start.Line);
            Assert.Equal(0, range.Start.Character);
            Assert.Equal(3, range.End.Line);
            Assert.Equal(1, range.End.Character);

            CodeLens codeLensResolveResult = await PsesLanguageClient
                .SendRequest<CodeLens>("codeLens/resolve", codeLens)
                .Returning<CodeLens>(CancellationToken.None);

            Assert.Equal("1 reference", codeLensResolveResult.Command.Title);
        }

        [Trait("Category", "LSP")]
        [SkippableFact]
        public async Task CanSendCodeActionRequestAsync()
        {
            Skip.If(
                PsesStdioProcess.RunningInConstainedLanguageMode && PsesStdioProcess.IsWindowsPowerShell,
                "Windows PowerShell doesn't trust PSScriptAnalyzer by default so it won't load.");

            string filePath = NewTestFile("gci");
            await WaitForDiagnosticsAsync();

            CommandOrCodeActionContainer commandOrCodeActions =
                await PsesLanguageClient
                    .SendRequest<CodeActionParams>(
                        "textDocument/codeAction",
                        new CodeActionParams
                        {
                            TextDocument = new TextDocumentIdentifier(
                                new Uri(filePath, UriKind.Absolute)),
                            Range = new Range
                            {
                                Start = new Position
                                {
                                    Line = 0,
                                    Character = 0
                                },
                                End = new Position
                                {
                                    Line = 0,
                                    Character = 3
                                }
                            },
                            Context = new CodeActionContext
                            {
                                Diagnostics = new Container<Diagnostic>(Diagnostics)
                            }
                        })
                    .Returning<CommandOrCodeActionContainer>(CancellationToken.None);

            Assert.Collection(commandOrCodeActions,
                command =>
                {
                    Assert.Equal(
                        "Replace gci with Get-ChildItem",
                        command.CodeAction.Title);
                    Assert.Equal(
                        CodeActionKind.QuickFix,
                        command.CodeAction.Kind);
                    Assert.Single(command.CodeAction.Edit.DocumentChanges);
                },
                command =>
                {
                    Assert.Equal(
                        "PowerShell.ShowCodeActionDocumentation",
                        command.CodeAction.Command.Name);
                });
        }

        [Trait("Category", "LSP")]
        [Fact]
        public async Task CanSendCompletionAndCompletionResolveRequestAsync()
        {
            string filePath = NewTestFile("Write-H");

            CompletionList completionItems = await PsesLanguageClient.TextDocument.RequestCompletion(
                new CompletionParams
                {
                    TextDocument = new TextDocumentIdentifier
                    {
                        Uri = DocumentUri.FromFileSystemPath(filePath)
                    },
                    Position = new Position(line: 0, character: 7)
                });

            CompletionItem completionItem = Assert.Single(completionItems,
                completionItem1 => completionItem1.Label == "Write-Host");

            CompletionItem updatedCompletionItem = await PsesLanguageClient
                .SendRequest<CompletionItem>("completionItem/resolve", completionItem)
                .Returning<CompletionItem>(CancellationToken.None);

            Assert.Contains("Writes customized output to a host", updatedCompletionItem.Documentation.String);
        }

        [Trait("Category", "LSP")]
        [Fact]
        public async Task CanSendCompletionResolveWithModulePrefixRequestAsync()
        {
            await PsesLanguageClient
                .SendRequest<EvaluateRequestArguments>(
                    "evaluate",
                    new EvaluateRequestArguments
                    {
                        Expression = "Import-Module Microsoft.PowerShell.Archive -Prefix Slow"
                    })
                .ReturningVoid(CancellationToken.None);

            string filePath = NewTestFile("Expand-SlowArch");

            CompletionList completionItems = await PsesLanguageClient.TextDocument.RequestCompletion(
                new CompletionParams
                {
                    TextDocument = new TextDocumentIdentifier
                    {
                        Uri = DocumentUri.FromFileSystemPath(filePath)
                    },
                    Position = new Position(line: 0, character: 15)
                });

            CompletionItem completionItem = Assert.Single(completionItems,
                completionItem1 => completionItem1.Label == "Expand-SlowArchive");

            CompletionItem updatedCompletionItem = await PsesLanguageClient
                .SendRequest<CompletionItem>("completionItem/resolve", completionItem)
                .Returning<CompletionItem>(CancellationToken.None);

            Assert.Contains("Extracts files from a specified archive", updatedCompletionItem.Documentation.String);
        }

        [Trait("Category", "LSP")]
        [Fact]
        public async Task CanSendHoverRequestAsync()
        {
            string filePath = NewTestFile("Write-Host");

            Hover hover = await PsesLanguageClient.TextDocument.RequestHover(
                new HoverParams
                {
                    TextDocument = new TextDocumentIdentifier
                    {
                        Uri = DocumentUri.FromFileSystemPath(filePath)
                    },
                    Position = new Position(line: 0, character: 1)
                });

            Assert.True(hover.Contents.HasMarkedStrings);
            Assert.Collection(hover.Contents.MarkedStrings,
                str1 =>
                {
                    Assert.Equal("function Write-Host", str1.Value);
                },
                str2 =>
                {
                    Assert.Equal("markdown", str2.Language);
                    Assert.Equal("Writes customized output to a host.", str2.Value);
                });
        }

        [Trait("Category", "LSP")]
        [Fact]
        public async Task CanSendSignatureHelpRequestAsync()
        {
            string filePath = NewTestFile("Get-Date ");

            SignatureHelp signatureHelp = await PsesLanguageClient
                .SendRequest<SignatureHelpParams>(
                    "textDocument/signatureHelp",
                    new SignatureHelpParams
                    {
                        TextDocument = new TextDocumentIdentifier
                        {
                            Uri = new Uri(filePath)
                        },
                        Position = new Position
                        {
                            Line = 0,
                            Character = 9
                        }
                    })
                .Returning<SignatureHelp>(CancellationToken.None);

            Assert.Contains("Get-Date", signatureHelp.Signatures.First().Label);
        }

        [Trait("Category", "LSP")]
        [Fact]
        public async Task CanSendDefinitionRequestAsync()
        {
            string scriptPath = NewTestFile(@"
function CanSendDefinitionRequest {

}

CanSendDefinitionRequest
");

            LocationOrLocationLinks locationOrLocationLinks =
                await PsesLanguageClient
                    .SendRequest<DefinitionParams>(
                        "textDocument/definition",
                        new DefinitionParams
                        {
                            TextDocument = new TextDocumentIdentifier
                            {
                                Uri = new Uri(scriptPath)
                            },
                            Position = new Position
                            {
                                Line = 5,
                                Character = 2
                            }
                        })
                    .Returning<LocationOrLocationLinks>(CancellationToken.None);

            LocationOrLocationLink locationOrLocationLink =
                    Assert.Single(locationOrLocationLinks);

            Assert.Equal(1, locationOrLocationLink.Location.Range.Start.Line);
            Assert.Equal(9, locationOrLocationLink.Location.Range.Start.Character);
            Assert.Equal(1, locationOrLocationLink.Location.Range.End.Line);
            Assert.Equal(33, locationOrLocationLink.Location.Range.End.Character);
        }

        [Trait("Category", "LSP")]
        [SkippableFact]
        public async Task CanSendGetProjectTemplatesRequestAsync()
        {
            Skip.If(PsesStdioProcess.RunningInConstainedLanguageMode, "Plaster doesn't work in ConstrainedLanguage mode.");

            GetProjectTemplatesResponse getProjectTemplatesResponse =
                await PsesLanguageClient
                    .SendRequest<GetProjectTemplatesRequest>(
                        "powerShell/getProjectTemplates",
                        new GetProjectTemplatesRequest
                        {
                            IncludeInstalledModules = true
                        })
                    .Returning<GetProjectTemplatesResponse>(CancellationToken.None);

            Assert.Collection(getProjectTemplatesResponse.Templates.OrderBy(t => t.Title),
                template1 =>
                {
                    Assert.Equal("AddPSScriptAnalyzerSettings", template1.Title);
                },
                template2 =>
                {
                    Assert.Equal("New PowerShell Manifest Module", template2.Title);
                });
        }

        [Trait("Category", "LSP")]
        [SkippableFact]
        public async Task CanSendGetCommentHelpRequestAsync()
        {
            Skip.If(
                PsesStdioProcess.RunningInConstainedLanguageMode && PsesStdioProcess.IsWindowsPowerShell,
                "Windows PowerShell doesn't trust PSScriptAnalyzer by default so it won't load.");

            string scriptPath = NewTestFile(@"
function CanSendGetCommentHelpRequest {
    param(
        $myParam,
        $myOtherParam,
        $yetAnotherParam
    )

    # Include other problematic code to make sure this still works
    gci
}
");

            CommentHelpRequestResult commentHelpRequestResult =
                await PsesLanguageClient
                    .SendRequest<CommentHelpRequestParams>(
                        "powerShell/getCommentHelp",
                        new CommentHelpRequestParams
                        {
                            DocumentUri = new Uri(scriptPath).ToString(),
                            BlockComment = false,
                            TriggerPosition = new Position
                            {
                                Line = 0,
                                Character = 0
                            }
                        })
                    .Returning<CommentHelpRequestResult>(CancellationToken.None);

            Assert.NotEmpty(commentHelpRequestResult.Content);
            Assert.Contains("myParam", commentHelpRequestResult.Content[7]);
        }

        [Trait("Category", "LSP")]
        [Fact]
        public async Task CanSendEvaluateRequestAsync()
        {
            EvaluateResponseBody evaluateResponseBody =
                await PsesLanguageClient
                    .SendRequest<EvaluateRequestArguments>(
                        "evaluate",
                        new EvaluateRequestArguments
                        {
                            Expression = "Get-ChildItem"
                        })
                    .Returning<EvaluateResponseBody>(CancellationToken.None);

            // These always gets returned so this test really just makes sure we get _any_ response.
            Assert.Equal("", evaluateResponseBody.Result);
            Assert.Equal(0, evaluateResponseBody.VariablesReference);
        }

        [Trait("Category", "LSP")]
        [Fact]
        public async Task CanSendGetCommandRequestAsync()
        {
            List<object> pSCommandMessages =
                await PsesLanguageClient
                    .SendRequest<GetCommandParams>("powerShell/getCommand", new GetCommandParams())
                    .Returning<List<object>>(CancellationToken.None);

            Assert.NotEmpty(pSCommandMessages);
            // There should be at least 20 commands or so.
            Assert.True(pSCommandMessages.Count > 20);
        }

        [Trait("Category", "LSP")]
        [SkippableFact]
        public async Task CanSendExpandAliasRequestAsync()
        {
            Skip.If(
                PsesStdioProcess.RunningInConstainedLanguageMode,
                "This feature currently doesn't support ConstrainedLanguage Mode.");

            ExpandAliasResult expandAliasResult =
                await PsesLanguageClient
                    .SendRequest<ExpandAliasParams>(
                        "powerShell/expandAlias",
                        new ExpandAliasParams
                        {
                            Text = "gci"
                        })
                    .Returning<ExpandAliasResult>(CancellationToken.None);

            Assert.Equal("Get-ChildItem", expandAliasResult.Text);
        }

        [Trait("Category", "LSP")]
        [Fact]
        public async Task CanSendSemanticTokenRequestAsync()
        {
            string scriptContent = "function";
            string scriptPath = NewTestFile(scriptContent);

            SemanticTokens result =
                await PsesLanguageClient
                    .SendRequest<SemanticTokensParams>(
                        "textDocument/semanticTokens/full",
                        new SemanticTokensParams
                        {
                            TextDocument = new TextDocumentIdentifier
                            {
                                Uri = new Uri(scriptPath)
                            }
                        })
                    .Returning<SemanticTokens>(CancellationToken.None);

            // More information about how this data is generated can be found at
            // https://github.com/microsoft/vscode-extension-samples/blob/5ae1f7787122812dcc84e37427ca90af5ee09f14/semantic-tokens-sample/vscode.proposed.d.ts#L71
            var expectedArr = new int[5]
                {
                    // line, index, token length, token type, token modifiers
                    0, 0, scriptContent.Length, 1, 0 //function token: line 0, index 0, length of script, type 1 = keyword, no modifiers
                };

            Assert.Equal(expectedArr, result.Data.ToArray());
        }
    }
}<|MERGE_RESOLUTION|>--- conflicted
+++ resolved
@@ -98,9 +98,6 @@
             }
         }
 
-<<<<<<< HEAD
-        [Trait("Category", "LSP")]
-=======
         private async Task WaitForTelemetryEventsAsync()
         {
             // Wait for PSSA to finish.
@@ -117,7 +114,7 @@
             }
         }
 
->>>>>>> 14ccbabf
+        [Trait("Category", "LSP")]
         [Fact]
         public async Task CanSendPowerShellGetVersionRequestAsync()
         {
